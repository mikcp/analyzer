{
  "ana": {
    "sv-comp": {
      "enabled": true,
      "functions": true
    },
    "int": {
      "def_exc": true,
      "enums": false,
      "interval": true
    },
    "activated": [
      "base",
<<<<<<< HEAD
      "threadid",
      "threadflag",
=======
      "mallocWrapper",
>>>>>>> 176df53f
      "mutex",
      "escape",
      "expRelation",
      "var_eq",
      "symb_locks",
      "region",
      "thread"
    ]
  },
  "exp": {
    "widen-context": true,
    "partition-arrays": {
      "enabled": true
    },
    "region-offsets": true,
    "malloc": {
      "wrappers": [
        "kmalloc",
        "__kmalloc",
        "usb_alloc_urb",
        "__builtin_alloca",
        "kzalloc",

        "ldv_malloc"
      ]
    }
  },
  "solver": "td3"
}<|MERGE_RESOLUTION|>--- conflicted
+++ resolved
@@ -11,12 +11,9 @@
     },
     "activated": [
       "base",
-<<<<<<< HEAD
       "threadid",
       "threadflag",
-=======
       "mallocWrapper",
->>>>>>> 176df53f
       "mutex",
       "escape",
       "expRelation",
