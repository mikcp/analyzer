--- conflicted
+++ resolved
@@ -31,12 +31,9 @@
       mutable rho: S.Dom.t HM.t;
       mutable wpoint: unit HM.t;
       mutable stable: unit HM.t;
-<<<<<<< HEAD
-      mutable var_messages: Message.t HM.t;
-=======
       mutable side_dep: VS.t HM.t; (** Dependencies of side-effected variables. Knowing these allows restarting them and re-triggering all side effects. *)
       mutable side_infl: VS.t HM.t; (** Influences to side-effected variables. Not normally in [infl], but used for restarting them. *)
->>>>>>> 9e3836b7
+      mutable var_messages: Message.t HM.t;
     }
 
     type marshal = solver_data
@@ -48,12 +45,9 @@
       rho = HM.create 10;
       wpoint = HM.create 10;
       stable = HM.create 10;
-<<<<<<< HEAD
-      var_messages = HM.create 10;
-=======
       side_dep = HM.create 10;
       side_infl = HM.create 10;
->>>>>>> 9e3836b7
+      var_messages = HM.create 10;
     }
 
     let print_data data str =
@@ -108,14 +102,6 @@
       let wpoint = data.wpoint in
       let stable = data.stable in
 
-<<<<<<< HEAD
-      let incr_verify = GobConfig.get_bool "incremental.verify" in
-      (* In incremental load, initially stable nodes, which are never destabilized.
-         These don't have to be re-verified and warnings can be reused. *)
-      let superstable = HM.copy stable in
-
-      let var_messages = data.var_messages in
-=======
       let side_dep = data.side_dep in
       let side_infl = data.side_infl in
       (* If true, incremental destabilized side-effected vars will be restarted.
@@ -131,7 +117,13 @@
          If false, it will be restarted each time it is added again (wpoints are removed after Narrow). *)
       let restart_once = GobConfig.get_bool "incremental.restart.wpoint.once" in
       let restarted_wpoint = HM.create 10 in
->>>>>>> 9e3836b7
+
+      let incr_verify = GobConfig.get_bool "incremental.verify" in
+      (* In incremental load, initially stable nodes, which are never destabilized.
+         These don't have to be re-verified and warnings can be reused. *)
+      let superstable = HM.copy stable in
+
+      let var_messages = data.var_messages in
 
       let () = print_solver_stats := fun () ->
         Printf.printf "|rho|=%d\n|called|=%d\n|stable|=%d\n|infl|=%d\n|wpoint|=%d\n|side_dep|=%d\n|side_infl|=%d\n"
@@ -559,7 +551,17 @@
         print_newline ();
       );
 
-<<<<<<< HEAD
+      (* postsolver also populates side_dep and side_infl *)
+      let module SideInfl: PostSolver.S with module S = S and module VH = HM =
+      struct
+        include PostSolver.Unit (S) (HM)
+
+        let one_side ~vh ~x ~y ~d =
+          HM.replace side_dep y (VS.add x (try HM.find side_dep y with Not_found -> VS.empty));
+          HM.replace side_infl x (VS.add y (try HM.find side_infl x with Not_found -> VS.empty));
+      end
+      in
+
       if incr_verify then
         HM.filteri_inplace (fun x _ -> HM.mem superstable x) var_messages
       else
@@ -596,7 +598,7 @@
         end
         include PostSolver.ListArgFromStdArg (S) (HM) (Arg)
 
-        let postsolvers = (module IncrWarn: M) :: postsolvers
+        let postsolvers = (module SideInfl: M) :: (module IncrWarn: M) :: postsolvers
 
         let init_reachable ~vh =
           if incr_verify then
@@ -608,34 +610,9 @@
 
       let module Post = PostSolver.MakeIncrList (MakeIncrListArg) in
 
-      Post.post st vs rho; (* TODO: add side_infl postsolver *)
-
-      {st; infl; sides; rho; wpoint; stable; var_messages}
-=======
-      (* postsolver also populates side_dep and side_infl *)
-      let module SideInfl: PostSolver.S with module S = S and module VH = HM =
-      struct
-        include PostSolver.Unit (S) (HM)
-
-        let one_side ~vh ~x ~y ~d =
-          HM.replace side_dep y (VS.add x (try HM.find side_dep y with Not_found -> VS.empty));
-          HM.replace side_infl x (VS.add y (try HM.find side_infl x with Not_found -> VS.empty));
-      end
-      in
-      let module MakeListArg =
-      struct
-        include PostSolver.ListArgFromStdArg (S) (HM) (Arg)
-
-        let postsolvers = (module SideInfl: M) :: postsolvers
-      end
-      in
-
-      let module Post = PostSolver.MakeList (MakeListArg) in
-
       Post.post st vs rho;
 
-      {st; infl; sides; rho; wpoint; stable; side_dep; side_infl}
->>>>>>> 9e3836b7
+      {st; infl; sides; rho; wpoint; stable; side_dep; side_infl; var_messages}
 
     let solve box st vs =
       let reuse_stable = GobConfig.get_bool "incremental.stable" in
@@ -684,12 +661,8 @@
             HM.replace infl' (S.Var.relift k) (VS.map S.Var.relift v)
           ) data.infl;
           data.infl <- infl';
-<<<<<<< HEAD
-          data.st <- List.map (fun (k, v) -> S.Var.relift k, S.Dom.join (S.Dom.bot ()) v) data.st;
+          data.st <- List.map (fun (k, v) -> S.Var.relift k, S.Dom.relift v) data.st;
           (* TODO: relift var_messages? *)
-=======
-          data.st <- List.map (fun (k, v) -> S.Var.relift k, S.Dom.relift v) data.st;
->>>>>>> 9e3836b7
         );
         if not reuse_stable then (
           print_endline "Destabilizing everything!";
