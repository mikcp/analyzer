(** Incremental terminating top down solver that optionally only keeps values at widening points and restores other values afterwards. *)
(* Incremental: see paper 'Incremental Abstract Interpretation' https://link.springer.com/chapter/10.1007/978-3-030-41103-9_5 *)
(* TD3: see paper 'Three Improvements to the Top-Down Solver' https://dl.acm.org/doi/10.1145/3236950.3236967
 * Option exp.solver.td3.* (default) ? true : false (solver in paper):
 * - term (true) ? use phases for widen+narrow (TDside) : use box (TDwarrow)
 * - space (false) ? only keep values at widening points (TDspace + side) in rho : keep all values in rho
 * - space_cache (true) ? local cache l for eval calls in each solve (TDcombined) : no cache
 * - space_restore (true) ? eval each rhs and store all in rho : do not restore missing values
 * For simpler (but unmaintained) versions without the incremental parts see the paper or topDown{,_space_cache_term}.ml.
 *)

open Prelude
open Analyses
open Constraints
open Messages
open CompareAST
open Cil

module WP =
  functor (S:EqConstrSys) ->
  functor (HM:Hash.H with type key = S.v) ->
  struct
    include Generic.SolverStats (S) (HM)
    module VS = Set.Make (S.Var)

    type solver_data = {
      mutable st: (S.Var.t * S.Dom.t) list; (* needed to destabilize start functions if their start state changed because of some changed global initializer *)
      mutable infl: VS.t HM.t;
      mutable sides: VS.t HM.t;
      mutable rho: S.Dom.t HM.t;
      mutable wpoint: unit HM.t;
      mutable stable: unit HM.t;
      mutable side_dep: VS.t HM.t; (** Dependencies of side-effected variables. Knowing these allows restarting them and re-triggering all side effects. *)
      mutable side_infl: VS.t HM.t; (** Influences to side-effected variables. Not normally in [infl], but used for restarting them. *)
    }

    let create_empty_data () = {
      st = [];
      infl = HM.create 10;
      sides = HM.create 10;
      rho = HM.create 10;
      wpoint = HM.create 10;
      stable = HM.create 10;
      side_dep = HM.create 10;
      side_infl = HM.create 10;
    }

    let print_data data str =
      if GobConfig.get_bool "dbg.verbose" then
        Printf.printf "%s:\n|rho|=%d\n|stable|=%d\n|infl|=%d\n|wpoint|=%d\n|side_dep|=%d\n|side_infl|=%d\n"
          str (HM.length data.rho) (HM.length data.stable) (HM.length data.infl) (HM.length data.wpoint) (HM.length data.side_dep) (HM.length data.side_infl)

    let exists_key f hm = HM.fold (fun k _ a -> a || f k) hm false

    module P =
    struct
      type t = S.Var.t * S.Var.t [@@deriving eq]
      let hash  (x1,x2)         = (S.Var.hash x1 * 13) + S.Var.hash x2
    end

    module HPM = Hashtbl.Make (P)

    type phase = Widen | Narrow

    let solve box st vs data =
      let term  = GobConfig.get_bool "exp.solver.td3.term" in
      let side_widen = GobConfig.get_string "exp.solver.td3.side_widen" in
      let space = GobConfig.get_bool "exp.solver.td3.space" in
      let cache = GobConfig.get_bool "exp.solver.td3.space_cache" in
      let called = HM.create 10 in

      let infl = data.infl in
      let sides = data.sides in
      let rho = data.rho in
      let wpoint = data.wpoint in
      let stable = data.stable in

      let side_dep = data.side_dep in
      let side_infl = data.side_infl in
      (* If true, incremental destabilized side-effected vars will be restarted.
         If false, they are not. *)
      let restart_sided = GobConfig.get_bool "incremental.restart.sided.enabled" in
      (* If true, incremental side-effected var restart will only restart destabilized globals (using hack).
         If false, it will restart all destabilized side-effected vars. *)
<<<<<<< HEAD
      let restart_only_globals = false in
      (* If true, wpoint will be restarted to bot when added.
         This allows incremental to avoid reusing and republishing imprecise local values due to globals (which get restarted). *)
      let restart_wpoint = true in
=======
      let restart_only_globals = GobConfig.get_bool "incremental.restart.sided.only-global" in
>>>>>>> fe0ab6e5

      let () = print_solver_stats := fun () ->
        Printf.printf "|rho|=%d\n|called|=%d\n|stable|=%d\n|infl|=%d\n|wpoint|=%d\n|side_dep|=%d\n|side_infl|=%d\n"
          (HM.length rho) (HM.length called) (HM.length stable) (HM.length infl) (HM.length wpoint) (HM.length side_dep) (HM.length side_infl);
        print_context_stats rho
      in

      if GobConfig.get_bool "incremental.load" then print_data data "Loaded data for incremental analysis";

      let cache_sizes = ref [] in

      let add_infl y x =
        if tracing then trace "sol2" "add_infl %a %a\n" S.Var.pretty_trace y S.Var.pretty_trace x;
        HM.replace infl y (VS.add x (try HM.find infl y with Not_found -> VS.empty))
      in
      let add_sides y x = HM.replace sides y (VS.add x (try HM.find infl y with Not_found -> VS.empty)) in
      let rec destabilize x =
        if tracing then trace "sol2" "destabilize %a\n" S.Var.pretty_trace x;
        let w = HM.find_default infl x VS.empty in
        HM.replace infl x VS.empty;
        VS.iter (fun y ->
            HM.remove stable y;
            if not (HM.mem called y) then destabilize y
          ) w
      and destabilize_vs x = (* TODO remove? Only used for side_widen cycle. *)
        if tracing then trace "sol2" "destabilize_vs %a\n" S.Var.pretty_trace x;
        let w = HM.find_default infl x VS.empty in
        HM.replace infl x VS.empty;
        VS.fold (fun y b ->
            let was_stable = HM.mem stable y in
            HM.remove stable y;
            HM.mem called y || destabilize_vs y || b || was_stable && List.mem y vs
          ) w false
      and solve x phase =
        if tracing then trace "sol2" "solve %a, called: %b, stable: %b\n" S.Var.pretty_trace x (HM.mem called x) (HM.mem stable x);
        init x;
        assert (S.system x <> None);
        if not (HM.mem called x || HM.mem stable x) then (
          HM.replace stable x ();
          HM.replace called x ();
          (* Here we cache HM.mem wpoint x before eq. If during eq eval makes x wpoint, then be still don't apply widening the first time, but just overwrite.
             It means that the first iteration at wpoint is still precise.
             This doesn't matter during normal solving (?), because old would be bot.
             This matters during incremental loading, when wpoints have been removed (or not marshaled) and are redetected.
             Then the previous local wpoint value is discarded automagically and not joined/widened, providing limited restarting of local wpoints. (See eval for more complete restarting.) *)
          let wp = HM.mem wpoint x in
          let l = HM.create 10 in
          let tmp = eq x (eval l x) (side x) in
          (* let tmp = if GobConfig.get_bool "ana.opt.hashcons" then S.Dom.join (S.Dom.bot ()) tmp else tmp in (* Call hashcons via dummy join so that the tag of the rhs value is up to date. Otherwise we might get the same value as old, but still with a different tag (because no lattice operation was called after a change), and since Printable.HConsed.equal just looks at the tag, we would uneccessarily destabilize below. Seems like this does not happen. *) *)
          if tracing then trace "sol" "Var: %a\n" S.Var.pretty_trace x ;
          if tracing then trace "sol" "Contrib:%a\n" S.Dom.pretty tmp;
          HM.remove called x;
          let old = HM.find rho x in
          let tmp =
            if not wp then tmp
            else
              if term then
                match phase with Widen -> S.Dom.widen old (S.Dom.join old tmp) | Narrow -> S.Dom.narrow old tmp
              else
                box x old tmp
          in
          if tracing then trace "cache" "cache size %d for %a\n" (HM.length l) S.Var.pretty_trace x;
          cache_sizes := HM.length l :: !cache_sizes;
          if not (Stats.time "S.Dom.equal" (fun () -> S.Dom.equal old tmp) ()) then (
            update_var_event x old tmp;
            if tracing then trace "sol" "New Value:%a\n\n" S.Dom.pretty tmp;
            HM.replace rho x tmp;
            destabilize x;
            (solve[@tailcall]) x phase;
          ) else if not (HM.mem stable x) then (
            (solve[@tailcall]) x Widen;
          ) else if term && phase = Widen then (
            HM.remove stable x;
            (solve[@tailcall]) x Narrow;
          ) else if not space && (not term || phase = Narrow) then (* this makes e.g. nested loops precise, ex. tests/regression/34-localization/01-nested.c - if we do not remove wpoint, the inner loop head will stay a wpoint and widen the outer loop variable. *)
            HM.remove wpoint x;
        )
      and eq x get set =
        if tracing then trace "sol2" "eq %a\n" S.Var.pretty_trace x;
        eval_rhs_event x;
        match S.system x with
        | None -> S.Dom.bot ()
        | Some f -> f get set
      and simple_solve l x y =
        if tracing then trace "sol2" "simple_solve %a (rhs: %b)\n" S.Var.pretty_trace y (S.system y <> None);
        if S.system y = None then (init y; HM.find rho y) else
        if HM.mem rho y || not space then (solve y Widen; HM.find rho y) else
        if HM.mem called y then (init y; HM.remove l y; HM.find rho y) else
        (* if HM.mem called y then (init y; let y' = HM.find_default l y (S.Dom.bot ()) in HM.replace rho y y'; HM.remove l y; y') else *)
        if cache && HM.mem l y then HM.find l y
        else (
          HM.replace called y ();
          let tmp = eq y (eval l x) (side x) in
          HM.remove called y;
          if HM.mem rho y then (HM.remove l y; solve y Widen; HM.find rho y)
          else (if cache then HM.replace l y tmp; tmp)
        )
      and eval l x y =
        if tracing then trace "sol2" "eval %a ## %a\n" S.Var.pretty_trace x S.Var.pretty_trace y;
        get_var_event y;
        if HM.mem called y then (
          if restart_wpoint && not (HM.mem wpoint y) then (
            (* Even though solve cleverly restarts redetected wpoints during incremental load, the loop body would be calculated based on the old wpoint value.
               The loop body might then side effect the old value, see tests/incremental/06-local-wpoint-read.
               Here we avoid this, by setting it to bottom for the loop body eval. *)
            if tracing then trace "sol2" "wpoint restart %a ## %a\n" S.Var.pretty_trace y S.Dom.pretty (HM.find_default rho y (S.Dom.bot ()));
            HM.replace rho y (S.Dom.bot ());
            (* destabilize y *) (* TODO: would this do anything on called? *)
          );
          HM.replace wpoint y ();
        );
        let tmp = simple_solve l x y in
        if HM.mem rho y then add_infl y x;
        tmp
      and side x y d = (* side from x to y; only to variables y w/o rhs; x only used for trace *)
        if tracing then trace "sol2" "side to %a (wpx: %b) from %a ## value: %a\n" S.Var.pretty_trace y (HM.mem wpoint y) S.Var.pretty_trace x S.Dom.pretty d;
        if S.system y <> None then (
          ignore @@ Pretty.printf "side-effect to unknown w/ rhs: %a, contrib: %a\n" S.Var.pretty_trace y S.Dom.pretty d;
        );
        assert (S.system y = None);
        init y;
        if side_widen = "unstable_self" then add_infl x y;
        let op =
          if HM.mem wpoint y then fun a b ->
            if M.tracing then M.traceli "sol2" "side widen %a %a\n" S.Dom.pretty a S.Dom.pretty b;
            let r = S.Dom.widen a (S.Dom.join a b) in
            if M.tracing then M.traceu "sol2" "-> %a\n" S.Dom.pretty r;
            r
          else S.Dom.join
        in
        let old = HM.find rho y in
        let tmp = op old d in
        HM.replace stable y ();
        if not (S.Dom.leq tmp old) then (
          (* if there already was a `side x y d` that changed rho[y] and now again, we make y a wpoint *)
          let sided = VS.mem x (HM.find_default sides y VS.empty) in
          if not sided then add_sides y x;
          (* HM.replace rho y ((if HM.mem wpoint y then S.Dom.widen old else identity) (S.Dom.join old d)); *)
          HM.replace rho y tmp;
          if side_widen <> "cycle" then destabilize y;
          (* make y a widening point if ... This will only matter for the next side _ y.  *)
          let wpoint_if e = if e then HM.replace wpoint y () in
          match side_widen with
          | "always" -> (* Any side-effect after the first one will be widened which will unnecessarily lose precision. *)
            wpoint_if true
          | "never" -> (* On side-effect cycles, this should terminate via the outer `solver` loop. TODO check. *)
            wpoint_if false
          | "sides" -> (* x caused more than one update to y. >=3 partial context calls will be precise since sides come from different x. TODO this has 8 instead of 5 phases of `solver` for side_cycle.c *)
            wpoint_if sided
          | "cycle" -> (* destabilized a called or start var. Problem: two partial context calls will be precise, but third call will widen the state. *)
            (* if this side destabilized some of the initial unknowns vs, there may be a side-cycle between vs and we should make y a wpoint *)
            let destabilized_vs = destabilize_vs y in
            wpoint_if destabilized_vs
          (* TODO: The following two don't check if a vs got destabilized which may be a problem. *)
          | "unstable_self" -> (* TODO test/remove. Side to y destabilized itself via some infl-cycle. The above add_infl is only required for this option. Check for which examples this is problematic! *)
            wpoint_if @@ not (HM.mem stable y)
          | "unstable_called" -> (* TODO test/remove. Widen if any called var (not just y) is no longer stable. Expensive! *)
            wpoint_if @@ exists_key (neg (HM.mem stable)) called (* this is very expensive since it folds over called! see https://github.com/goblint/analyzer/issues/265#issuecomment-880748636 *)
          | x -> failwith ("Unknown value '" ^ x ^ "' for option exp.solver.td3.side_widen!")
        )
      and init x =
        if tracing then trace "sol2" "init %a\n" S.Var.pretty_trace x;
        if not (HM.mem rho x) then (
          new_var_event x;
          HM.replace rho x (S.Dom.bot ())
        )
      in

      let set_start (x,d) =
        if tracing then trace "sol2" "set_start %a ## %a\n" S.Var.pretty_trace x S.Dom.pretty d;
        init x;
        HM.replace rho x d;
        HM.replace stable x ();
        (* solve x Widen *)
      in

      start_event ();

      if GobConfig.get_bool "incremental.load" then (
        let c = S.increment.changes in
        List.(Printf.printf "change_info = { unchanged = %d; changed = %d; added = %d; removed = %d }\n" (length c.unchanged) (length c.changed) (length c.added) (length c.removed));

        (* destabilize which restarts side-effected vars *)
        let rec destabilize_with_side x =
          if tracing then trace "sol2" "destabilize_with_side %a\n" S.Var.pretty_trace x;

          (* is side-effected var (global/function entry)? *)
          let w = HM.find_default side_dep x VS.empty in
          HM.remove side_dep x;

          if not (VS.is_empty w) && (not restart_only_globals || Node.equal (S.Var.node x) (Function Cil.dummyFunDec)) then (
            (* restart side-effected var *)
            if tracing then trace "sol2" "Restarting to bot %a\n" S.Var.pretty_trace x;
            ignore (Pretty.printf "Restarting to bot %a\n" S.Var.pretty_trace x);
            HM.replace rho x (S.Dom.bot ());
            (* HM.remove rho x; *)
            HM.remove wpoint x; (* otherwise gets immediately widened during resolve *)
            HM.remove sides x; (* just in case *)

            (* destabilize side dep to redo side effects *)
            VS.iter (fun y ->
                if tracing then trace "sol2" "destabilize_with_side %a side_dep %a\n" S.Var.pretty_trace x S.Var.pretty_trace y;
                HM.remove stable y;
                destabilize_with_side y
              ) w
          );

          (* destabilize eval infl *)
          let w = HM.find_default infl x VS.empty in
          HM.replace infl x VS.empty;
          VS.iter (fun y ->
              if tracing then trace "sol2" "destabilize_with_side %a infl %a\n" S.Var.pretty_trace x S.Var.pretty_trace y;
              HM.remove stable y;
              destabilize_with_side y
            ) w;

          (* destabilize side infl *)
          let w = HM.find_default side_infl x VS.empty in
          HM.remove side_infl x;
          (* TODO: should this also be conditional on restart_only_globals? right now goes through function entry side effects, but just doesn't restart them *)
          VS.iter (fun y ->
              if tracing then trace "sol2" "destabilize_with_side %a side_infl %a\n" S.Var.pretty_trace x S.Var.pretty_trace y;
              HM.remove stable y;
              destabilize_with_side y
            ) w
        in

        let destabilize_with_side =
          if restart_sided then
            destabilize_with_side
          else
            destabilize
        in

        (* If a global changes because of some assignment inside a function, we reanalyze,
         * but if it changes because of a different global initializer, then
         *   if not exp.earlyglobs: the contexts of start functions will change, we don't find the value in rho and reanalyze;
         *   if exp.earlyglobs: the contexts will be the same since they don't contain the global, but the start state will be different!
         *)
        print_endline "Destabilizing start functions if their start state changed...";
        (* ignore @@ Pretty.printf "st: %d, data.st: %d\n" (List.length st) (List.length data.st); *)
        List.iter (fun (v,d) ->
          match GU.assoc_eq v data.st S.Var.equal with
          | Some d' ->
              if S.Dom.equal d d' then
                (* ignore @@ Pretty.printf "Function %a has the same state %a\n" S.Var.pretty_trace v S.Dom.pretty d *)
                ()
              else (
                ignore @@ Pretty.printf "Function %a has changed start state: %a\n" S.Var.pretty_trace v S.Dom.pretty_diff (d, d');
                destabilize_with_side v
              )
          | None -> ignore @@ Pretty.printf "New start function %a not found in old list!\n" S.Var.pretty_trace v
        ) st;

        print_endline "Destabilizing changed functions...";

        (* We need to destabilize all nodes in changed functions *)
        let filter_map f l =
          List.fold_left (fun acc el -> match f el with Some x -> x::acc | _ -> acc) [] l
        in
        let obsolete_funs = filter_map (fun c -> match c.old with GFun (f,l) -> Some f | _ -> None) S.increment.changes.changed in
        let removed_funs = filter_map (fun g -> match g with GFun (f,l) -> Some f | _ -> None) S.increment.changes.removed in
        (* TODO: don't use string-based nodes, make obsolete of type Node.t BatSet.t *)
        let obsolete = Set.union (Set.of_list (List.map (fun a -> Node.show_id (Function a))  obsolete_funs))
                                 (Set.of_list (List.map (fun a -> Node.show_id (FunctionEntry a))  obsolete_funs)) in

        List.iter (fun a -> print_endline ("Obsolete function: " ^ a.svar.vname)) obsolete_funs;

        (* Actually destabilize all nodes contained in changed functions. TODO only destabilize fun_... nodes *)
        HM.iter (fun k v -> if Set.mem (S.Var.var_id k) obsolete then destabilize_with_side k) stable; (* TODO: don't use string-based nodes *)

        (* We remove all unknowns for program points in changed or removed functions from rho, stable, infl and wpoint *)
        (* TODO: don't use string-based nodes, make marked_for_deletion of type unit (Hashtbl.Make (Node)).t *)
        let add_nodes_of_fun (functions: fundec list) (nodes)=
          let add_stmts (f: fundec) =
            List.iter (fun s -> Hashtbl.replace nodes (Node.show_id (Statement s)) ()) (f.sallstmts)
          in
          List.iter (fun f -> Hashtbl.replace nodes (Node.show_id (FunctionEntry f)) (); Hashtbl.replace nodes (Node.show_id (Function f)) (); add_stmts f; Hashtbl.replace nodes (string_of_int (CfgTools.get_pseudo_return_id f)) ()) functions;
        in

        let marked_for_deletion = Hashtbl.create 103 in
        add_nodes_of_fun obsolete_funs marked_for_deletion;
        add_nodes_of_fun removed_funs marked_for_deletion;

        print_endline "Removing data for changed and removed functions...";
        let delete_marked s = HM.iter (fun k v -> if Hashtbl.mem  marked_for_deletion (S.Var.var_id k) then HM.remove s k ) s in (* TODO: don't use string-based nodes *)
        delete_marked rho;
        delete_marked infl;
        delete_marked wpoint;
        delete_marked stable;
        delete_marked side_dep;
        delete_marked side_infl;

        print_data data "Data after clean-up"
      );

      (* reachability will populate these tables for incremental global restarting *)
      HM.clear side_dep;
      HM.clear side_infl;

      List.iter set_start st;
      List.iter init vs;
      (* If we have multiple start variables vs, we might solve v1, then while solving v2 we side some global which v1 depends on with a new value. Then v1 is no longer stable and we have to solve it again. *)
      let i = ref 0 in
      let rec solver () = (* as while loop in paper *)
        incr i;
        let unstable_vs = List.filter (neg (HM.mem stable)) vs in
        if unstable_vs <> [] then (
          if GobConfig.get_bool "dbg.verbose" then (
            if !i = 1 then print_newline ();
            Printf.printf "Unstable solver start vars in %d. phase:\n" !i;
            List.iter (fun v -> ignore @@ Pretty.printf "\t%a\n" S.Var.pretty_trace v) unstable_vs;
            print_newline ();
            flush_all ();
          );
          List.iter (fun x -> solve x Widen) unstable_vs;
          solver ();
        )
      in
      solver ();
      (* Before we solved all unstable vars in rho with a rhs in a loop. This is unneeded overhead since it also solved unreachable vars (reachability only removes those from rho further down). *)
      (* After termination, only those variables are stable which are
       * - reachable from any of the queried variables vs, or
       * - effected by side-effects and have no constraints on their own (this should be the case for all of our analyses). *)

      (* verifies values at widening points and adds values for variables in-between *)
      let visited = HM.create 10 in
      let check_side x y d =
        HM.replace visited y ();
        let mem = HM.mem rho y in
        let d' = try HM.find rho y with Not_found -> S.Dom.bot () in
        if not (S.Dom.leq d d') then ignore @@ Pretty.printf "TDFP Fixpoint not reached in restore step at side-effected variable (mem: %b) %a from %a: %a not leq %a\n" mem S.Var.pretty_trace y S.Var.pretty_trace x S.Dom.pretty d S.Dom.pretty d'
      in
      let rec eq check x =
        HM.replace visited x ();
        match S.system x with
        | None -> if HM.mem rho x then HM.find rho x else (ignore @@ Pretty.printf "TDFP Found variable %a w/o rhs and w/o value in rho\n" S.Var.pretty_trace x; S.Dom.bot ())
        | Some f -> f (get ~check) (check_side x)
      and get ?(check=false) x =
        if HM.mem visited x then (
          HM.find rho x
        ) else if HM.mem rho x then ( (* `vs` are in `rho`, so to restore others we need to skip to `eq`. *)
          let d1 = HM.find rho x in
          let d2 = eq check x in (* just to reach unrestored variables *)
          if check then (
            if not (HM.mem stable x) && S.system x <> None then ignore @@ Pretty.printf "TDFP Found an unknown in rho that should be stable: %a\n" S.Var.pretty_trace x;
            if not (S.Dom.leq d2 d1) then
              ignore @@ Pretty.printf "TDFP Fixpoint not reached in restore step at %a\n  @[Variable:\n%a\nRight-Hand-Side:\n%a\nCalculating one more step changes: %a\n@]" S.Var.pretty_trace x S.Dom.pretty d1 S.Dom.pretty d2 S.Dom.pretty_diff (d1,d2);
          );
          d1
        ) else (
          let d = eq check x in
          HM.replace rho x d;
          d
        )
      in
      (* restore values for non-widening-points *)
      if space && GobConfig.get_bool "exp.solver.td3.space_restore" then (
        if GobConfig.get_bool "dbg.verbose" then
          print_endline ("Restoring missing values.");
        let restore () =
          let get x =
            let d = get ~check:true x in
            if tracing then trace "sol2" "restored var %a ## %a\n" S.Var.pretty_trace x S.Dom.pretty d
          in
          List.iter get vs;
          HM.iter (fun x v -> if not (HM.mem visited x) then HM.remove rho x) rho
        in
        Stats.time "restore" restore ();
        if GobConfig.get_bool "dbg.verbose" then ignore @@ Pretty.printf "Solved %d vars. Total of %d vars after restore.\n" !Goblintutil.vars (HM.length rho);
        let avg xs = if List.is_empty !cache_sizes then 0.0 else float_of_int (BatList.sum xs) /. float_of_int (List.length xs) in
        if tracing then trace "cache" "#caches: %d, max: %d, avg: %.2f\n" (List.length !cache_sizes) (List.max !cache_sizes) (avg !cache_sizes);
      );

      (* reachability also populates side_dep and side_infl *)
      let reachability xs =
        let reachable = HM.create (HM.length rho) in
        let rec one_var x =
          if not (HM.mem reachable x) then (
            HM.replace reachable x ();
            match S.system x with
            | None -> ()
            | Some f -> one_constraint x f
          )
        and one_side x y _ =
          one_var y;
          HM.replace side_dep y (VS.add x (try HM.find side_dep y with Not_found -> VS.empty));
          HM.replace side_infl x (VS.add y (try HM.find side_infl x with Not_found -> VS.empty));
        and one_constraint x f =
          ignore (f (fun x -> one_var x; try HM.find rho x with Not_found -> ignore @@ Pretty.printf "reachability: one_constraint: could not find variable %a\n" S.Var.pretty_trace x; S.Dom.bot ()) (one_side x))
        in
        List.iter one_var xs;
        HM.iter (fun x v -> if not (HM.mem reachable x) then HM.remove rho x) rho;
      in
      reachability vs;

      stop_event ();
      print_data data "Data after solve completed";

      if GobConfig.get_bool "dbg.print_wpoints" then (
        Printf.printf "\nWidening points:\n";
        HM.iter (fun k () -> ignore @@ Pretty.printf "%a\n" S.Var.pretty_trace k) wpoint;
        print_newline ();
      );

      {st; infl; sides; rho; wpoint; stable; side_dep; side_infl}

    let solve box st vs =
      let reuse_stable = GobConfig.get_bool "incremental.stable" in
      let reuse_wpoint = GobConfig.get_bool "incremental.wpoint" in
      if GobConfig.get_bool "incremental.load" then (
        let loaded, data = match S.increment.old_data with
          | Some d -> true, Obj.obj d.solver_data
          | _ -> false, create_empty_data ()
        in
        (* This hack is for fixing hashconsing.
         * If hashcons is enabled now, then it also was for the loaded values (otherwise it would crash). If it is off, we don't need to do anything.
         * HashconsLifter uses BatHashcons.hashcons on Lattice operations like join, so we call join (with bot) to make sure that the old values will populate the empty hashcons table via side-effects and at the same time get new tags that are conform with its state.
         * The tags are used for `equals` and `compare` to avoid structural comparisons. TODO could this be replaced by `==` (if values are shared by hashcons they should be physically equal)?
         * We have to replace all tags since they are not derived from the value (like hash) but are incremented starting with 1, i.e. dependent on the order in which lattice operations for different values are called, which will very likely be different for an incremental run.
         * If we didn't do this, during solve, a rhs might give the same value as from the old rho but it wouldn't be detected as equal since the tags would be different.
         * In the worst case, every rhs would yield the same value, but we would destabilize for every var in rho until we replaced all values (just with new tags).
         * The other problem is that we would likely use more memory since values from old rho would not be shared with the same values in the hashcons table. So we would keep old values in memory until they are replace in rho and eventually garbage collected.
         *)
        (* Another problem are the tags for the context part of a S.Var.t.
         * This will cause problems when old and new vars interact or when new S.Dom values are used as context:
         * - reachability is a problem since it marks vars reachable with a new tag, which will remove vars with the same context but old tag from rho.
         * - If we destabilized a node with a call, we will also destabilize all vars of the called function. However, if we end up with the same state at the caller node, without hashcons we would only need to go over all vars in the function once to restabilize them since we have
         *   the old values, whereas with hashcons, we would get a context with a different tag, could not find the old value for that var, and have to recompute all vars in the function (without access to old values).
         *)
        if loaded && GobConfig.get_bool "ana.opt.hashcons" then (
          HM.iter (fun k v ->
            HM.remove data.rho k; (* remove old values *)
            (* call hashcons on contexts and abstract values; results in new tags *)
            let k' = S.Var.relift k in
            let v' = S.Dom.join (S.Dom.bot ()) v in
            HM.replace data.rho k' v';
          ) data.rho;
          HM.iter (fun k v ->
            HM.remove data.stable k;
            HM.replace data.stable (S.Var.relift k) v
          ) data.stable;
          HM.iter (fun k v ->
            HM.remove data.wpoint k;
            HM.replace data.wpoint (S.Var.relift k) v
          ) data.wpoint;
          HM.iter (fun k v ->
            HM.remove data.infl k;
            HM.replace data.infl (S.Var.relift k) (VS.map S.Var.relift v)
          ) data.infl;
          data.st <- List.map (fun (k, v) -> S.Var.relift k, S.Dom.join (S.Dom.bot ()) v) data.st;
        );
        if not reuse_stable then (
          print_endline "Destabilizing everything!";
          data.stable <- HM.create 10;
          data.infl <- HM.create 10
        );
        if not reuse_wpoint then data.wpoint <- HM.create 10;
        let result = solve box st vs data in
        result.rho, Obj.repr result
      )
      else (
        let data = create_empty_data () in
        let result = solve box st vs data in
        result.rho, Obj.repr result
      )
  end

let _ =
  let module WP = GlobSolverFromEqSolver (WP) in
  Selector.add_solver ("td3", (module WP : GenericGlobSolver));<|MERGE_RESOLUTION|>--- conflicted
+++ resolved
@@ -82,14 +82,10 @@
       let restart_sided = GobConfig.get_bool "incremental.restart.sided.enabled" in
       (* If true, incremental side-effected var restart will only restart destabilized globals (using hack).
          If false, it will restart all destabilized side-effected vars. *)
-<<<<<<< HEAD
-      let restart_only_globals = false in
+      let restart_only_globals = GobConfig.get_bool "incremental.restart.sided.only-global" in
       (* If true, wpoint will be restarted to bot when added.
          This allows incremental to avoid reusing and republishing imprecise local values due to globals (which get restarted). *)
       let restart_wpoint = true in
-=======
-      let restart_only_globals = GobConfig.get_bool "incremental.restart.sided.only-global" in
->>>>>>> fe0ab6e5
 
       let () = print_solver_stats := fun () ->
         Printf.printf "|rho|=%d\n|called|=%d\n|stable|=%d\n|infl|=%d\n|wpoint|=%d\n|side_dep|=%d\n|side_infl|=%d\n"
