--- conflicted
+++ resolved
@@ -23,13 +23,8 @@
   module Ctx = IntDomain.Flattened
   (* set of predecessor nodes *)
   module Pred = struct
-<<<<<<< HEAD
-    include SetDomain.Make (Basetype.ProgLocation)
+    include SetDomain.Make (Basetype.ExtractLocation)
     let of_node = singleton % Node.location
-=======
-    include SetDomain.Make (Basetype.ExtractLocation)
-    let of_node = singleton % MyCFG.getLoc
->>>>>>> d6ece2f9
     let of_current_node () = of_node @@ Option.get !MyCFG.current_node
     let string_of_elt = Basetype.ExtractLocation.show
   end
