(** Value analysis + multi-threadedness analysis.  *)

open Prelude.Ana
open Analyses
open GobConfig
module A = Analyses
module H = Hashtbl
module Q = Queries

module GU = Goblintutil
module ID = ValueDomain.ID
module IdxDom = ValueDomain.IndexDomain
module IntSet = SetDomain.Make (IntDomain.Integers)
module AD = ValueDomain.AD
module Addr = ValueDomain.Addr
module Offs = ValueDomain.Offs
module LF = LibraryFunctions
module CArrays = ValueDomain.CArrays

let is_mutex_type (t: typ): bool = match t with
  | TNamed (info, attr) -> info.tname = "pthread_mutex_t" || info.tname = "spinlock_t"
  | TInt (IInt, attr) -> hasAttribute "mutex" attr
  | _ -> false

let is_immediate_type t = is_mutex_type t || isFunctionType t

let is_global (a: Q.ask) (v: varinfo): bool =
  v.vglob || match a (Q.MayEscape v) with `Bool tv -> tv | _ -> false

let is_static (v:varinfo): bool = v.vstorage == Static

let precious_globs = ref []
let is_precious_glob v = List.exists (fun x -> v.vname = Json.string x) !precious_globs

let privatization = ref false
let is_private (a: Q.ask) (_,fl,_) (v: varinfo): bool =
  !privatization &&
  (not (BaseDomain.Flag.is_multi fl) && is_precious_glob v ||
   match a (Q.IsPublic v) with `Bool tv -> not tv | _ ->
   if M.tracing then M.tracel "osek" "isPrivate yields top(!!!!)";
   false)

module MainFunctor(RVEval:BaseDomain.ExpEvaluator) =
struct
  include Analyses.DefaultSpec

  exception Top

  module VD     = BaseDomain.VD
  module CPA    = BaseDomain.CPA
  module Flag   = BaseDomain.Flag
  module Dep    = BaseDomain.PartDeps

  module Dom    = BaseDomain.DomFunctor(RVEval)

  module G      = BaseDomain.VD
  module D      = Dom
  module C      = Dom
  module V      = Basetype.Variables


  let name () = "base"
  let startstate v = CPA.bot (), Flag.bot (), Dep.bot ()
  let otherstate v = CPA.bot (), Flag.start_multi v, Dep.bot ()
  let exitstate  v = CPA.bot (), Flag.start_main v, Dep.bot ()


  let morphstate v (cpa,fl,dep) = cpa, Flag.start_single v, dep
  let create_tid v =
    let loc = !Tracing.current_loc in
    Flag.spawn_thread loc v
  let threadstate v = CPA.bot (), create_tid v, Dep.bot ()

  type cpa = CPA.t
  type flag = Flag.t
  type extra = (varinfo * Offs.t * bool) list
  type store = D.t
  type value = VD.t
  type address = AD.t
  type glob_fun  = V.t -> G.t
  type glob_diff = (V.t * G.t) list

  (**************************************************************************
   * Helpers
   **************************************************************************)

  let fst_triple (a,_,_) = a
  let snd_triple (_,b,_) = b
  let trd_triple (_,_,c) = c
  let get_fl (_,fl,_) = fl

  (* hack for char a[] = {"foo"} or {'f','o','o', '\000'} *)
  let char_array : (lval, bytes) Hashtbl.t = Hashtbl.create 500

  let hash    (x,y,_)             = Hashtbl.hash (x,y)
  let equal   (x1,x2,_) (y1,y2,_) = CPA.equal x1 y1 && Flag.equal x2 y2
  let leq     (x1,x2,_) (y1,y2,_) = CPA.leq   x1 y1 && Flag.leq   x2 y2
  let compare (x1,x2,_) (y1,y2,_) =
    match CPA.compare x1 y1 with
    | 0 -> Flag.compare x2 y2
    | x -> x


  (**************************************************************************
   * Initializing my variables
   **************************************************************************)

  let return_varstore = ref dummyFunDec.svar
  let return_varinfo () = !return_varstore
  let return_var () = AD.from_var (return_varinfo ())
  let return_lval (): lval = (Var (return_varinfo ()), NoOffset)

  let heap_var loc = AD.from_var (BaseDomain.get_heap_var loc)

  let init () =
    privatization := get_bool "exp.privatization";
    precious_globs := get_list "exp.precious_globs";
    return_varstore := Goblintutil.create_var @@ makeVarinfo false "RETURN" voidType;
    H.clear BaseDomain.heap_hash

  (**************************************************************************
   * Abstract evaluation functions
   **************************************************************************)

  let iDtoIdx n =
    match ID.to_int n with
    | None -> IdxDom.top ()
    | Some n -> IdxDom.of_int n

  let unop_ID = function
    | Neg  -> ID.neg
    | BNot -> ID.bitnot
    | LNot -> ID.lognot

  (* Evaluating Cil's unary operators. *)
  let evalunop op = function
    | `Int v1 -> `Int (unop_ID op v1)
    | `Bot -> `Bot
    | _ -> VD.top ()

  let binop_ID = function
    | PlusA -> ID.add
    | MinusA -> ID.sub
    | Mult -> ID.mul
    | Div -> ID.div
    | Mod -> ID.rem
    | Lt -> ID.lt
    | Gt -> ID.gt
    | Le -> ID.le
    | Ge -> ID.ge
    | Eq -> ID.eq
    | Ne -> ID.ne
    | BAnd -> ID.bitand
    | BOr -> ID.bitor
    | BXor -> ID.bitxor
    | Shiftlt -> ID.shift_left
    | Shiftrt -> ID.shift_right
    | LAnd -> ID.logand
    | LOr -> ID.logor
    | _ -> (fun x y -> (ID.top ()))

  (* Evaluate binop for two abstract values: *)
  let evalbinop (op: binop) (t1:typ) (a1:value) (t2:typ) (a2:value): value =
    (* We define a conversion function for the easy cases when we can just use
     * the integer domain operations. *)
    let bool_top () = ID.(join (of_int 0L) (of_int 1L)) in
    (* An auxiliary function for ptr arithmetic on array values. *)
    let addToAddr n (addr:Addr.t) =
      (* adds n to the last offset *)
      let rec addToOffset n = function
        | `Index (i, `NoOffset) ->
          (* If we have arrived at the last Offset and it is an Index, we add our integer to it *)
          `Index(IdxDom.add i (iDtoIdx n), `NoOffset)
        | `Index (i, o) -> `Index(i, addToOffset n o)
        | `Field (f, o) -> `Field(f, addToOffset n o)
        | `NoOffset -> `Index(iDtoIdx n, `NoOffset)
        | x -> x
      in
      let default = function
        | Addr.NullPtr when ID.to_int n = Some 0L -> Addr.NullPtr
        | Addr.SafePtr | Addr.NullPtr when get_bool "exp.ptr-arith-safe" -> Addr.SafePtr
        | _ -> Addr.UnknownPtr
      in
      match Addr.to_var_offset addr with
      | [x, o] -> Addr.from_var_offset (x, addToOffset n o)
      | _ -> default addr
    in
    (* The main function! *)
    match a1,a2 with
    (* For the integer values, we apply the domain operator *)
    | `Int v1, `Int v2 -> `Int (binop_ID op v1 v2)
    (* For address +/- value, we try to do some elementary ptr arithmetic *)
    | `Address p, `Int n
    | `Int n, `Address p when op=Eq || op=Ne ->
      `Int (match ID.to_bool n, AD.to_bool p with
          | Some a, Some b -> ID.of_bool (op=Eq && a=b || op=Ne && a<>b)
          | _ -> bool_top ())
    | `Address p, `Int n  -> begin
        match op with
        (* For array indexing e[i] and pointer addition e + i we have: *)
        | IndexPI | PlusPI ->
          `Address (AD.map (addToAddr n) p)
        (* Pointer subtracted by a value (e-i) is very similar *)
        | MinusPI -> let n = ID.neg n in
          `Address (AD.map (addToAddr n) p)
        | Mod -> `Int (ID.top ()) (* we assume that address is actually casted to int first*)
        | _ -> `Address AD.top_ptr
      end
    (* If both are pointer values, we can subtract them and well, we don't
     * bother to find the result in most cases, but it's an integer. *)
    | `Address p1, `Address p2 -> begin
        let eq x y = if AD.is_definite x && AD.is_definite y then Some (AD.Addr.equal (AD.choose x) (AD.choose y)) else None in
        match op with
        (* TODO use ID.of_incl_list [0; 1] for all comparisons *)
        | MinusPP ->
          (* when subtracting pointers to arrays, per 6.5.6 of C-standard if we subtract two pointers to the same array, the difference *)
          (* between them is the difference in subscript *)
          begin
            let rec calculateDiffFromOffset x y =
              match x, y with
              | `Field ((xf:Cil.fieldinfo), xo), `Field((yf:Cil.fieldinfo), yo)
                when  xf.floc = yf.floc && xf.fname = yf.fname && Cil.typeSig xf.ftype = Cil.typeSig yf.ftype && xf.fbitfield = yf.fbitfield && xf.fattr = yf.fattr ->
                calculateDiffFromOffset xo yo
              | `Index (i, `NoOffset), `Index(j, `NoOffset) ->
                begin
                  let diff = ValueDomain.IndexDomain.sub i j in
                  match ValueDomain.IndexDomain.to_int diff with
                  | Some z -> `Int(ID.of_int z)
                  | _ -> `Int (ID.top ())
                end
              | `Index (xi, xo), `Index(yi, yo) when xi = yi ->
                calculateDiffFromOffset xo yo
              | _ -> `Int (ID.top ())
            in
            if AD.is_definite p1 && AD.is_definite p2 then
              match Addr.to_var_offset (AD.choose p1), Addr.to_var_offset (AD.choose p2) with
              | [x, xo], [y, yo] when x.vid = y.vid ->
                calculateDiffFromOffset xo yo
              | _ ->
                `Int (ID.top ())
            else
              `Int (ID.top ())
          end
        | Eq -> `Int (if AD.is_bot (AD.meet p1 p2) then ID.of_int 0L else match eq p1 p2 with Some x when x -> ID.of_int 1L | _ -> bool_top ())
        | Ne -> `Int (if AD.is_bot (AD.meet p1 p2) then ID.of_int 1L else match eq p1 p2 with Some x when x -> ID.of_int 0L | _ -> bool_top ())
        | _ -> VD.top ()
      end
    (* For other values, we just give up! *)
    | `Bot, _ -> `Bot
    | _, `Bot -> `Bot
    | _ -> VD.top ()

  (* Auxiliary function to append an additional offset to a given offset. *)
  let rec add_offset ofs add =
    match ofs with
    | `NoOffset -> add
    | `Field (fld, `NoOffset) -> `Field (fld, add)
    | `Field (fld, ofs) -> `Field (fld, add_offset ofs add)
    | `Index (exp, `NoOffset) -> `Index (exp, add)
    | `Index (exp, ofs) -> `Index (exp, add_offset ofs add)

  (* We need the previous function with the varinfo carried along, so we can
   * map it on the address sets. *)
  let add_offset_varinfo add ad =
    match Addr.to_var_offset ad with
    | [x,ofs] -> Addr.from_var_offset (x, add_offset ofs add)
    | _ -> ad

  (* evaluate value using our "query functions" *)
  let eval_rv_pre (ask: Q.ask) exp pr =
    let binop op e1 e2 =
      let equality () =
        match ask (Q.ExpEq (e1,e2)) with
        | `Bool x -> Some x
        | _ -> None
      in
      let ptrdiff_ikind = match !ptrdiffType with TInt (ik,_) -> ik | _ -> assert false in
      match op with
      | MinusA when equality () = Some true ->
        let ik = Cilfacade.get_ikind (Cil.typeOf exp) in
        Some (`Int (ID.cast_to ik @@ ID.of_int 0L))
      | MinusPI
      | MinusPP when equality () = Some true -> Some (`Int (ID.of_int 0L))
      | MinusPI
      | MinusPP when equality () = Some false -> Some (`Int (ID.of_excl_list ptrdiff_ikind [0L]))
      | Le
      | Ge when equality () = Some true -> Some (`Int (ID.of_bool true))
      | Lt
      | Gt when equality () = Some true -> Some (`Int (ID.of_bool false))
      | Eq -> (match equality () with Some tv -> Some (`Int (ID.of_bool tv)) | None -> None)
      | Ne -> (match equality () with Some tv -> Some (`Int (ID.of_bool (not tv))) | None -> None)
      | _ -> None
    in
    match exp with
    | BinOp (op,arg1,arg2,_) -> binop op arg1 arg2
    | _ -> None


  (**************************************************************************
   * State functions
   **************************************************************************)

  let globalize ?(privates=false) a (cpa,fl,dep): cpa * glob_diff  =
    (* For each global variable, we create the diff *)
    let add_var (v: varinfo) (value) (cpa,acc) =
      if M.tracing then M.traceli "globalize" ~var:v.vname "Tracing for %s\n" v.vname;
      let res =
        if is_global a v && ((privates && not (is_precious_glob v)) || not (is_private a (cpa,fl,dep) v)) then begin
          if M.tracing then M.tracec "globalize" "Publishing its value: %a\n" VD.pretty value;
          (CPA.remove v cpa, (v,value) :: acc)
        end else
          (cpa,acc)
      in
      if M.tracing then M.traceu "globalize" "Done!\n";
      res
    in
    (* We fold over the local state, and collect the globals *)
    CPA.fold add_var cpa (cpa, [])

  let sync' privates ctx: D.t * glob_diff =
    let cpa,fl, dep = ctx.local in
    let privates = privates || (!GU.earlyglobs && not (Flag.is_multi fl)) in
    let cpa, diff = if !GU.earlyglobs || Flag.is_multi fl then globalize ~privates:privates ctx.ask ctx.local else (cpa,[]) in
    (cpa,fl, dep), diff

  let sync = sync' false

  let publish_all ctx =
    let cpa,fl,dep = ctx.local in
    let ctx_mul = swap_st ctx (cpa, Flag.get_multi (), dep) in
    List.iter (fun ((x,d)) -> ctx.sideg x d) (snd (sync' true ctx_mul))

  (** [get st addr] returns the value corresponding to [addr] in [st]
   *  adding proper dependencies.
   *  For the exp argument it is always ok to put None. This means not using precise information about
   *  which part of an array is involved.  *)
  let rec get ?(full=false) a (gs: glob_fun) (st,fl,dep: store) (addrs:address) (exp:exp option): value =
    let firstvar = if M.tracing then try (List.hd (AD.to_var_may addrs)).vname with _ -> "" else "" in
    let get_global x = gs x in
    if M.tracing then M.traceli "get" ~var:firstvar "Address: %a\nState: %a\n" AD.pretty addrs CPA.pretty st;
    (* Finding a single varinfo*offset pair *)
    let res =
      let f_addr (x, offs) =
        (* get hold of the variable value, either from local or global state *)
        let var = if (!GU.earlyglobs || Flag.is_multi fl) && is_global a x then
            match CPA.find x st with
            | `Bot -> (if M.tracing then M.tracec "get" "Using global invariant.\n"; get_global x)
            | x -> (if M.tracing then M.tracec "get" "Using privatized version.\n"; x)
          else begin
            if M.tracing then M.tracec "get" "Singlethreaded mode.\n";
            CPA.find x st
          end
        in

        let v = VD.eval_offset a (fun x -> get a gs (st,fl,dep) x exp) var offs exp (Some (Var x, Offs.to_cil_offset offs)) in
        if M.tracing then M.tracec "get" "var = %a, %a = %a\n" VD.pretty var AD.pretty (AD.from_var_offset (x, offs)) VD.pretty v;
        if full then v else match v with
          | `Blob (c, s) -> c
          | x -> x
      in
      let f x =
        match Addr.to_var_offset x with
        | [x] -> f_addr x                    (* normal reference *)
        | _ when x = Addr.NullPtr -> VD.bot () (* null pointer *)
        | _ -> `Int (ID.cast_to IChar (ID.top ()))       (* string pointer *)
      in
      (* We form the collecting function by joining *)
      let f x a = VD.join (f x) a in
      (* Finally we join over all the addresses in the set. If any of the
       * addresses is a topped value, joining will fail. *)
      try AD.fold f addrs (VD.bot ()) with SetDomain.Unsupported _ -> VD.top ()
    in
    if M.tracing then M.traceu "get" "Result: %a\n" VD.pretty res;
    res

  let is_always_unknown variable = variable.vstorage = Extern || Ciltools.is_volatile_tp variable.vtype


  (**************************************************************************
   * Auxiliary functions for function calls
   **************************************************************************)

  (* The normal haskell zip that throws no exception *)
  let rec zip x y = match x,y with
    | (x::xs), (y::ys) -> (x,y) :: zip xs ys
    | _ -> []

  (* From a list of values, presumably arguments to a function, simply extract
   * the pointer arguments. *)
  let get_ptrs (vals: value list): address list =
    let f x acc = match x with
      | `Address adrs when AD.is_top adrs ->
        M.warn_each "Unknown address given as function argument"; acc
      | `Address adrs when AD.to_var_may adrs = [] -> acc
      | `Address adrs ->
        let typ = AD.get_type adrs in
        if isFunctionType typ then acc else adrs :: acc
      | `Top -> M.warn_each "Unknown value type given as function argument"; acc
      | _ -> acc
    in
    List.fold_right f vals []

  (* Get the list of addresses accessable immediately from a given address, thus
   * all pointers within a structure should be considered, but we don't follow
   * pointers. We return a flattend representation, thus simply an address (set). *)
  let reachable_from_address (ask: Q.ask) (gs:glob_fun) st (adr: address): address =
    if M.tracing then M.tracei "reachability" "Checking for %a\n" AD.pretty adr;
    let empty = AD.empty () in
    let rec reachable_from_value (value: value) =
      if M.tracing then M.trace "reachability" "Checking value %a\n" VD.pretty value;
      match value with
      | `Top ->
        let typ = AD.get_type adr in
        let warning = "Unknown value in " ^ AD.short 40 adr ^ " could be an escaped pointer address!" in
        if is_immediate_type typ then () else M.warn_each warning; empty
      | `Bot -> (*M.debug "A bottom value when computing reachable addresses!";*) empty
      | `Address adrs when AD.is_top adrs ->
        let warning = "Unknown address in " ^ AD.short 40 adr ^ " has escaped." in
        M.warn_each warning; empty
      (* The main thing is to track where pointers go: *)
      | `Address adrs -> adrs
      (* Unions are easy, I just ingore the type info. *)
      | `Union (t,e) -> reachable_from_value e
      (* For arrays, we ask to read from an unknown index, this will cause it
       * join all its values. *)
      | `Array a -> reachable_from_value (ValueDomain.CArrays.get ask a (ExpDomain.top (), ValueDomain.ArrIdxDomain.top ()))
      | `Blob (e,_) -> reachable_from_value e
      | `List e -> reachable_from_value (`Address (ValueDomain.Lists.entry_rand e))
      | `Struct s -> ValueDomain.Structs.fold (fun k v acc -> AD.join (reachable_from_value v) acc) s empty
      | `Int _ -> empty
    in
    let res = reachable_from_value (get ask gs st adr None) in
    if M.tracing then M.traceu "reachability" "Reachable addresses: %a\n" AD.pretty res;
    res

  (* The code for getting the variables reachable from the list of parameters.
   * This section is very confusing, because I use the same construct, a set of
   * addresses, as both AD elements abstracting individual (ambiguous) addresses
   * and the workset of visited addresses. *)
  let reachable_vars (ask: Q.ask) (args: address list) (gs:glob_fun) (st: store): address list =
    if M.tracing then M.traceli "reachability" "Checking reachable arguments from [%a]!\n" (d_list ", " AD.pretty) args;
    let empty = AD.empty () in
    (* We begin looking at the parameters: *)
    let argset = List.fold_right (AD.join) args empty in
    let workset = ref argset in
    (* And we keep a set of already visited variables *)
    let visited = ref empty in
    while not (AD.is_empty !workset) do
      visited := AD.union !visited !workset;
      (* ok, let's visit all the variables in the workset and collect the new variables *)
      let visit_and_collect var (acc: address): address =
        let var = AD.singleton var in (* Very bad hack! Pathetic really! *)
        AD.union (reachable_from_address ask gs st var) acc in
      let collected = AD.fold visit_and_collect !workset empty in
      (* And here we remove the already visited variables *)
      workset := AD.diff collected !visited
    done;
    (* Return the list of elements that have been visited. *)
    if M.tracing then M.traceu "reachability" "All reachable vars: %a\n" AD.pretty !visited;
    List.map AD.singleton (AD.elements !visited)

  let drop_non_ptrs (st:CPA.t) : CPA.t =
    if CPA.is_top st then st else
      let rec replace_val = function
        | `Address _ as v -> v
        | `Blob (v,s) ->
          begin match replace_val v with
            | `Blob (`Top, _)
            | `Top -> `Top
            | t -> `Blob (t, s)
          end
        | `Struct s ->
          let one_field fl vl st =
            match replace_val vl with
            | `Top -> st
            | v    -> ValueDomain.Structs.replace st fl v
          in
          `Struct (ValueDomain.Structs.fold one_field (ValueDomain.Structs.top ()) s)
        | _ -> `Top
      in
      CPA.map replace_val st

  let drop_ints (st:CPA.t) : CPA.t =
    if CPA.is_top st then st else
      let rec replace_val = function
        | `Int _       -> `Top
        | `Array n     -> `Array (ValueDomain.CArrays.map replace_val n)
        | `Struct n    -> `Struct (ValueDomain.Structs.map replace_val n)
        | `Union (f,v) -> `Union (f,replace_val v)
        | `Blob (n,s)  -> `Blob (replace_val n,s)
        | `Address x -> `Address (ValueDomain.AD.map ValueDomain.Addr.drop_ints x)
        | x -> x
      in
      CPA.map replace_val st

  let drop_interval32 = CPA.map (function `Int x -> `Int (ID.no_interval32 x) | x -> x)

  let context (cpa,fl,dep) =
    let f t f (cpa,fl,dep) = if t then f cpa, fl, dep else cpa, fl, dep in
    (cpa,fl,dep) |>
    f !GU.earlyglobs (CPA.filter (fun k v -> not (V.is_global k) || is_precious_glob k))
    %> f (get_bool "exp.addr-context") drop_non_ptrs
    %> f (get_bool "exp.no-int-context") drop_ints
    %> f (get_bool "exp.no-interval32-context") drop_interval32

  let context_cpa (cpa,fl,dep) = fst_triple @@ context (cpa,fl,dep)

  let convertToQueryLval x =
    let rec offsNormal o =
      let toInt i =
        match IdxDom.to_int i with
        | Some x -> Const (CInt64 (x,IInt, None))
        | _ -> mkCast (Const (CStr "unknown")) intType

      in
      match o with
      | `NoOffset -> `NoOffset
      | `Field (f,o) -> `Field (f,offsNormal o)
      | `Index (i,o) -> `Index (toInt i,offsNormal o)
    in
    match x with
    | ValueDomain.AD.Addr.Addr (v,o) ->[v,offsNormal o]
    | _ -> []

  let addrToLvalSet a =
    let add x y = Q.LS.add y x in
    try
      AD.fold (fun e c -> List.fold_left add c (convertToQueryLval e)) a (Q.LS.empty ())
    with SetDomain.Unsupported _ -> Q.LS.top ()

  let reachable_top_pointers_types ctx (ps: AD.t) : Queries.TS.t =
    let module TS = Queries.TS in
    let empty = AD.empty () in
    let reachable_from_address (adr: address) =
      let with_type t = function
        | (ad,ts,true) ->
          begin match unrollType t with
            | TPtr (p,_) ->
              (ad, TS.add (unrollType p) ts, false)
            | _ ->
              (ad, ts, false)
          end
        | x -> x
      in
      let with_field (a,t,b) = function
        | `Top -> (AD.empty (), TS.top (), false)
        | `Bot -> (a,t,false)
        | `Lifted f -> with_type f.ftype (a,t,b)
      in
      let rec reachable_from_value (value: value) =
        match value with
        | `Top -> (empty, TS.top (), true)
        | `Bot -> (empty, TS.bot (), false)
        | `Address adrs when AD.is_top adrs -> (empty,TS.bot (), true)
        | `Address adrs -> (adrs,TS.bot (), AD.has_unknown adrs)
        | `Union (t,e) -> with_field (reachable_from_value e) t
        | `Array a -> reachable_from_value (ValueDomain.CArrays.get ctx.ask a (ExpDomain.top(), ValueDomain.ArrIdxDomain.top ()))
        | `Blob (e,_) -> reachable_from_value e
        | `List e -> reachable_from_value (`Address (ValueDomain.Lists.entry_rand e))
        | `Struct s ->
          let join_tr (a1,t1,_) (a2,t2,_) = AD.join a1 a2, TS.join t1 t2, false in
          let f k v =
            join_tr (with_type k.ftype (reachable_from_value v))
          in
          ValueDomain.Structs.fold f s (empty, TS.bot (), false)
        | `Int _ -> (empty, TS.bot (), false)
      in
      reachable_from_value (get ctx.ask ctx.global ctx.local adr None)
    in
    let visited = ref empty in
    let work = ref ps in
    let collected = ref (TS.empty ()) in
    while not (AD.is_empty !work) do
      let next = ref empty in
      let do_one a =
        let (x,y,_) = reachable_from_address (AD.singleton a) in
        collected := TS.union !collected y;
        next := AD.union !next x
      in
      if not (AD.is_top !work) then
        AD.iter do_one !work;
      visited := AD.union !visited !work;
      work := AD.diff !next !visited
    done;
    !collected

  (* The evaluation function as mutually recursive eval_lv & eval_rv *)
  let rec eval_rv (a: Q.ask) (gs:glob_fun) (st: store) (exp:exp): value =
    let rec do_offs def = function (* for types that only have one value *)
      | Field (fd, offs) -> begin
          match Goblintutil.is_blessed (TComp (fd.fcomp, [])) with
          | Some v -> do_offs (`Address (AD.singleton (Addr.from_var_offset (v,convert_offset a gs st (Field (fd, offs)))))) offs
          | None -> do_offs def offs
        end
      | Index (_, offs) -> do_offs def offs
      | NoOffset -> def
    in
    (* we have a special expression that should evaluate to top ... *)
    if exp = MyCFG.unknown_exp then VD.top () else
      (* First we try with query functions --- these are currently more precise.
       * Ideally we would meet both values, but we fear types might not match. (bottom) *)
      match eval_rv_pre a exp st with
      | Some x -> x
      | None ->
        (* query functions were no help ... now try with values*)
        match constFold true exp with
        (* Integer literals *)
        (* seems like constFold already converts CChr to CInt64 *)
        | Const (CChr x) -> eval_rv a gs st (Const (charConstToInt x)) (* char becomes int, see Cil doc/ISO C 6.4.4.4.10 *)
        | Const (CInt64 (num,typ,str)) ->
          (match str with Some x -> M.tracel "casto" "CInt64 (%s, %a, %s)\n" (Int64.to_string num) d_ikind typ x | None -> ());
          `Int (ID.of_int num)
        (* String literals *)
        | Const (CStr x) -> `Address (AD.from_string x) (* normal 8-bit strings, type: char* *)
        | Const (CWStr xs as c) -> (* wide character strings, type: wchar_t* *)
          let x = Pretty.sprint 80 (d_const () c) in (* escapes, see impl. of d_const in cil.ml *)
          let x = String.sub x 2 (String.length x - 3) in (* remove surrounding quotes: L"foo" -> foo *)
          `Address (AD.from_string x) (* `Address (AD.str_ptr ()) *)
        (* Variables and address expressions *)
        | Lval (Var v, ofs) -> do_offs (get a gs st (eval_lv a gs st (Var v, ofs)) (Some exp)) ofs
        (*| Lval (Mem e, ofs) -> do_offs (get a gs st (eval_lv a gs st (Mem e, ofs))) ofs*)
        | Lval (Mem e, ofs) ->
          (*M.tracel "cast" "Deref: lval: %a\n" d_plainlval lv;*)
          let rec contains_vla (t:typ) = match t with
            | TPtr (t, _) -> contains_vla t
            | TArray(t, None, args) -> true
            | TArray(t, Some exp, args) when isConstant exp -> contains_vla t
            | TArray(t, Some exp, args) -> true
            | _ -> false
          in
          let b = Mem e, NoOffset in (* base pointer *)
          let t = typeOfLval b in (* static type of base *)
          let p = eval_lv a gs st b in (* abstract base addresses *)
          let v = (* abstract base value *)
            let open Addr in
            (* pre VLA: *)
            (* let cast_ok = function Addr a -> sizeOf t <= sizeOf (get_type_addr a) | _ -> false in *)
            let cast_ok = function
              | Addr a ->
                begin
                  match Cil.isInteger (sizeOf t), Cil.isInteger (sizeOf (get_type_addr a)) with
                  | Some i1, Some i2 -> Int64.compare i1 i2 <= 0
                  | _ ->
                    if contains_vla t || contains_vla (get_type_addr a) then
                      begin
                        (* TODO: Is this ok? *)
                        M.warn "Casting involving a VLA is assumed to work";
                        true
                      end
                    else
                      false
                end
              | _ -> false
            in
            if AD.for_all cast_ok p then
              get a gs st p (Some exp)  (* downcasts are safe *)
            else
              VD.top () (* upcasts not! *)
          in
          let v' = VD.cast t v in (* cast to the expected type (the abstract type might be something other than t since we don't change addresses upon casts!) *)
          M.tracel "cast" "Ptr-Deref: cast %a to %a = %a!\n" VD.pretty v d_type t VD.pretty v';
          let v' = VD.eval_offset a (fun x -> get a gs st x (Some exp)) v' (convert_offset a gs st ofs) (Some exp) None in (* handle offset *)
          let v' = do_offs v' ofs in (* handle blessed fields? *)
          v'
        (* Binary operators *)
        (* Eq/Ne when both values are equal and casted to the same type *)
        | BinOp (op, (CastE (t1, e1) as c1), (CastE (t2, e2) as c2), t) when typeSig t1 = typeSig t2 && (op = Eq || op = Ne) ->
          let a1 = eval_rv a gs st e1 in
          let a2 = eval_rv a gs st e2 in
          let is_safe = VD.equal a1 a2 || VD.is_safe_cast t1 (typeOf e1) && VD.is_safe_cast t2 (typeOf e2) in
          M.tracel "cast" "remove cast on both sides for %a -> %b\n" d_exp exp is_safe;
          if is_safe then (* we can ignore the casts if the values are equal anyway, or if the casts can't change the value *)
            eval_rv a gs st (BinOp (op, e1, e2, t))
          else
            let a1 = eval_rv a gs st c1 in
            let a2 = eval_rv a gs st c2 in
            evalbinop op t1 a1 t2 a2
        | BinOp (op,arg1,arg2,typ) ->
          let a1 = eval_rv a gs st arg1 in
          let a2 = eval_rv a gs st arg2 in
          let t1 = typeOf arg1 in
          let t2 = typeOf arg2 in
          evalbinop op t1 a1 t2 a2
        (* Unary operators *)
        | UnOp (op,arg1,typ) ->
          let a1 = eval_rv a gs st arg1 in
          evalunop op a1
        (* The &-operator: we create the address abstract element *)
        | AddrOf lval -> `Address (eval_lv a gs st lval)
        (* CIL's very nice implicit conversion of an array name [a] to a pointer
         * to its first element [&a[0]]. *)
        | StartOf lval ->
          let array_ofs = `Index (IdxDom.of_int 0L, `NoOffset) in
          let array_start ad =
            match Addr.to_var_offset ad with
            | [x, offs] -> Addr.from_var_offset (x, add_offset offs array_ofs)
            | _ -> ad
          in
          `Address (AD.map array_start (eval_lv a gs st lval))
        | CastE (t, Const (CStr x)) -> (* VD.top () *) eval_rv a gs st (Const (CStr x)) (* TODO safe? *)
        | CastE  (t, exp) ->
          let v = eval_rv a gs st exp in
          VD.cast ~torg:(typeOf exp) t v
        | _ -> VD.top ()
  (* A hackish evaluation of expressions that should immediately yield an
   * address, e.g. when calling functions. *)
  and eval_fv a (gs:glob_fun) st (exp:exp): AD.t =
    match exp with
    | Lval lval -> eval_lv a gs st lval
    | _ -> eval_tv a gs st exp
  (* Used also for thread creation: *)
  and eval_tv a (gs:glob_fun) st (exp:exp): AD.t =
    match (eval_rv a gs st exp) with
    | `Address x -> x
    | _          -> M.bailwith "Problems evaluating expression to function calls!"
  and eval_int a gs st exp =
    match eval_rv a gs st exp with
    | `Int x -> x
    | _ -> ID.top ()
  (* A function to convert the offset to our abstract representation of
   * offsets, i.e.  evaluate the index expression to the integer domain. *)
  and convert_offset a (gs:glob_fun) (st: store) (ofs: offset) =
    match ofs with
    | NoOffset -> `NoOffset
    | Field (fld, ofs) -> `Field (fld, convert_offset a gs st ofs)
    | Index (exp, ofs) ->
      let exp_rv = eval_rv a gs st exp in
      match exp_rv with
      | `Int i -> `Index (iDtoIdx i, convert_offset a gs st ofs)
      | `Top   -> `Index (IdxDom.top (), convert_offset a gs st ofs)
      | `Bot -> `Index (IdxDom.bot (), convert_offset a gs st ofs)
      | _ -> M.bailwith "Index not an integer value"
  (* Evaluation of lvalues to our abstract address domain. *)
  and eval_lv (a: Q.ask) (gs:glob_fun) st (lval:lval): AD.t =
    let rec do_offs def = function
      | Field (fd, offs) -> begin
          match Goblintutil.is_blessed (TComp (fd.fcomp, [])) with
          | Some v -> do_offs (AD.singleton (Addr.from_var_offset (v,convert_offset a gs st (Field (fd, offs))))) offs
          | None -> do_offs def offs
        end
      | Index (_, offs) -> do_offs def offs
      | NoOffset -> def
    in
    match lval with
    | Var x, NoOffset when (not x.vglob) && Goblintutil.is_blessed x.vtype<> None ->
      begin match Goblintutil.is_blessed x.vtype with
        | Some v -> AD.singleton (Addr.from_var v)
        | _ ->  AD.singleton (Addr.from_var_offset (x, convert_offset a gs st NoOffset))
      end
    (* The simpler case with an explicit variable, e.g. for [x.field] we just
     * create the address { (x,field) } *)
    | Var x, ofs ->
      if x.vglob
      then AD.singleton (Addr.from_var_offset (x, convert_offset a gs st ofs))
      else do_offs (AD.singleton (Addr.from_var_offset (x, convert_offset a gs st ofs))) ofs
    (* The more complicated case when [exp = & x.field] and we are asked to
     * evaluate [(\*exp).subfield]. We first evaluate [exp] to { (x,field) }
     * and then add the subfield to it: { (x,field.subfield) }. *)
    | Mem n, ofs -> begin
        match (eval_rv a gs st n) with
        | `Address adr -> do_offs (AD.map (add_offset_varinfo (convert_offset a gs st ofs)) adr) ofs
        | `Bot -> AD.bot ()
        | _ ->  let str = Pretty.sprint ~width:80 (Pretty.dprintf "%a " d_lval lval) in
          M.debug ("Failed evaluating "^str^" to lvalue"); do_offs AD.unknown_ptr ofs
      end

  let rec bot_value a (gs:glob_fun) (st: store) (t: typ): value =
    let bot_comp compinfo: ValueDomain.Structs.t =
      let nstruct = ValueDomain.Structs.top () in
      let bot_field nstruct fd = ValueDomain.Structs.replace nstruct fd (bot_value a gs st fd.ftype) in
      List.fold_left bot_field nstruct compinfo.cfields
    in
    match t with
    | TInt _ -> `Bot (*`Int (ID.bot ()) -- should be lower than any int or address*)
    | TPtr _ -> `Address (AD.bot ())
    | TComp ({cstruct=true; _} as ci,_) -> `Struct (bot_comp ci)
    | TComp ({cstruct=false; _},_) -> `Union (ValueDomain.Unions.bot ())
    | TArray (ai, None, _) ->
      `Array (ValueDomain.CArrays.make (IdxDom.bot ()) (bot_value a gs st ai))
    | TArray (ai, Some exp, _) ->
      let l = Cil.isInteger (Cil.constFold true exp) in
      `Array (ValueDomain.CArrays.make (BatOption.map_default (IdxDom.of_int) (IdxDom.bot ()) l) (bot_value a gs st ai))
    | TNamed ({ttype=t; _}, _) -> bot_value a gs st t
    | _ -> `Bot

  let rec init_value a (gs:glob_fun) (st: store) (t: typ): value = (* TODO why is VD.top_value not used here? *)
    let init_comp compinfo: ValueDomain.Structs.t =
      let nstruct = ValueDomain.Structs.top () in
      let init_field nstruct fd = ValueDomain.Structs.replace nstruct fd (init_value a gs st fd.ftype) in
      List.fold_left init_field nstruct compinfo.cfields
    in
    match t with
    | t when is_mutex_type t -> `Top
    | TInt (ik,_) -> `Int (ID.(cast_to ik (top ())))
    | TPtr _ -> `Address (if get_bool "exp.uninit-ptr-safe" then AD.(join null_ptr safe_ptr) else AD.top_ptr)
    | TComp ({cstruct=true; _} as ci,_) -> `Struct (init_comp ci)
    | TComp ({cstruct=false; _},_) -> `Union (ValueDomain.Unions.top ())
    | TArray (ai, None, _) ->
      `Array (ValueDomain.CArrays.make (IdxDom.bot ())  (if get_bool "exp.partition-arrays.enabled" then (init_value a gs st ai) else (bot_value a gs st ai)))
    | TArray (ai, Some exp, _) ->
      let l = Cil.isInteger (Cil.constFold true exp) in
      `Array (ValueDomain.CArrays.make (BatOption.map_default (IdxDom.of_int) (IdxDom.bot ()) l) (if get_bool "exp.partition-arrays.enabled" then (init_value a gs st ai) else (bot_value a gs st ai)))
    | TNamed ({ttype=t; _}, _) -> init_value a gs st t
    | _ -> `Top

  let rec top_value a (gs:glob_fun) (st: store) (t: typ): value =
    let top_comp compinfo: ValueDomain.Structs.t =
      let nstruct = ValueDomain.Structs.top () in
      let top_field nstruct fd = ValueDomain.Structs.replace nstruct fd (top_value a gs st fd.ftype) in
      List.fold_left top_field nstruct compinfo.cfields
    in
    match t with
    | TInt _ -> `Int (ID.top ())
    | TPtr _ -> `Address AD.top_ptr
    | TComp ({cstruct=true; _} as ci,_) -> `Struct (top_comp ci)
    | TComp ({cstruct=false; _},_) -> `Union (ValueDomain.Unions.top ())
    | TArray (ai, None, _) ->
      `Array (ValueDomain.CArrays.make (IdxDom.top ()) (if get_bool "exp.partition-arrays.enabled" then (top_value a gs st ai) else (bot_value a gs st ai)))
    | TArray (ai, Some exp, _) ->
      let l = Cil.isInteger (Cil.constFold true exp) in
      `Array (ValueDomain.CArrays.make (BatOption.map_default (IdxDom.of_int) (IdxDom.top ()) l) (if get_bool "exp.partition-arrays.enabled" then (top_value a gs st ai) else (bot_value a gs st ai)))
    | TNamed ({ttype=t; _}, _) -> top_value a gs st t
    | _ -> `Top

  (* run eval_rv from above and keep a result that is bottom *)
  (* this is needed for global variables *)
  let eval_rv_keep_bot = eval_rv

  (* run eval_rv from above, but change bot to top to be sound for programs with undefined behavior. *)
  (* Previously we only gave sound results for programs without undefined behavior, so yielding bot for accessing an uninitialized array was considered ok. Now only [invariant] can yield bot/Deadcode if the condition is known to be false but evaluating an expression should not be bot. *)
  let eval_rv (a: Q.ask) (gs:glob_fun) (st: store) (exp:exp): value =
    try
      let r = eval_rv a gs st exp in
      if M.tracing then M.tracel "eval" "eval_rv %a = %a\n" d_exp exp VD.pretty r;
      if VD.is_bot r then top_value a gs st (typeOf exp) else r
    with IntDomain.ArithmeticOnIntegerBot _ ->
      top_value a gs st (typeOf exp)

  (* Evaluate an expression containing only locals. This is needed for smart joining the partitioned arrays where ctx is not accessible. *)
  (* This will yield `Top for expressions containing any access to globals, and does not make use of the query system. *)
  (* Wherever possible, don't use this but the query system or normal eval_rv instead. *)
  let eval_exp x (exp:exp):int64 option =
    (* Since ctx is not available here, we need to make some adjustments *)
    let knownothing = fun _ -> `Top in (* our version of ask *)
    let gs = fun _ -> `Top in (* the expression is guaranteed to not contain globals *)
    match (eval_rv knownothing gs x exp) with
    | `Int x -> ValueDomain.ID.to_int x
    | _ -> None

  let eval_funvar ctx fval: varinfo list =
    try
      let fp = eval_fv ctx.ask ctx.global ctx.local fval in
      if AD.mem Addr.UnknownPtr fp then begin
        M.warn_each ("Function pointer " ^ sprint d_exp fval ^ " may contain unknown functions.");
        dummyFunDec.svar :: AD.to_var_may fp
      end else
        AD.to_var_may fp
    with SetDomain.Unsupported _ ->
      M.warn_each ("Unknown call to function " ^ sprint d_exp fval ^ ".");
      [dummyFunDec.svar]

  (* interpreter end *)

  let query ctx (q:Q.t) =
    match q with
    (* | Q.IsPublic _ ->
       `Bool (BaseDomain.Flag.is_multi (snd ctx.local)) *)
    | Q.EvalFunvar e ->
      begin
        let fs = eval_funvar ctx e in
        (*          Messages.report ("Base: I should know it! "^string_of_int (List.length fs));*)
        `LvalSet (List.fold_left (fun xs v -> Q.LS.add (v,`NoOffset) xs) (Q.LS.empty ()) fs)
      end
    | Q.EvalInt e -> begin
        match eval_rv ctx.ask ctx.global ctx.local e with
        | `Int i when ID.is_int i -> `Int (Option.get (ID.to_int i))
        | `Bot   -> `Bot
        | v      -> M.warn ("Query function answered " ^ (VD.short 20 v)); `Top
      end
    | Q.EvalLength e -> begin
        match eval_rv ctx.ask ctx.global ctx.local e with
        | `Address a ->
          let slen = List.map String.length (AD.to_string a) in
          let lenOf = function
            | TArray (_, l, _) -> (try Some (lenOfArray l) with _ -> None)
            | _ -> None
          in
          let alen = List.filter_map (fun v -> lenOf v.vtype) (AD.to_var_may a) in
          let d = List.fold_left ID.join (ID.bot ()) (List.map (ID.of_int%Int64.of_int) (slen @ alen)) in
          (* ignore @@ printf "EvalLength %a = %a\n" d_exp e ID.pretty d; *)
          (match ID.to_int d with Some i -> `Int i | None -> `Top)
        | `Bot -> `Bot
        | _ -> `Top
      end
    | Q.BlobSize e -> begin
        let p = eval_rv ctx.ask ctx.global ctx.local e in
        (* ignore @@ printf "BlobSize %a MayPointTo %a\n" d_plainexp e VD.pretty p; *)
        match p with
        | `Address a ->
          let r = get ~full:true ctx.ask ctx.global ctx.local a  None in
          (* ignore @@ printf "BlobSize %a = %a\n" d_plainexp e VD.pretty r; *)
          (match r with
           | `Blob (_,s) -> (match ID.to_int s with Some i -> `Int i | None -> `Top)
           | _ -> `Top)
        | _ -> `Top
      end
    | Q.MayPointTo e -> begin
        match eval_rv ctx.ask ctx.global ctx.local e with
        | `Address a ->
          let s = addrToLvalSet a in
          if AD.mem Addr.UnknownPtr a
          then `LvalSet (Q.LS.add (dummyFunDec.svar, `NoOffset) s)
          else `LvalSet s
        | `Bot -> `Bot
        | _ -> `Top
      end
    | Q.ReachableFrom e -> begin
        match eval_rv ctx.ask ctx.global ctx.local e with
        | `Top -> `Top
        | `Bot -> `Bot
        | `Address a when AD.is_top a || AD.mem Addr.UnknownPtr a ->
          `LvalSet (Q.LS.top ())
        | `Address a ->
          let xs = List.map addrToLvalSet (reachable_vars ctx.ask [a] ctx.global ctx.local) in
          let addrs = List.fold_left (Q.LS.join) (Q.LS.empty ()) xs in
          `LvalSet addrs
        | _ -> `LvalSet (Q.LS.empty ())
      end
    | Q.ReachableUkTypes e -> begin
        match eval_rv ctx.ask ctx.global ctx.local e with
        | `Top -> `Top
        | `Bot -> `Bot
        | `Address a when AD.is_top a || AD.mem Addr.UnknownPtr a ->
          `TypeSet (Q.TS.top ())
        | `Address a ->
          `TypeSet (reachable_top_pointers_types ctx a)
        | _ -> `TypeSet (Q.TS.empty ())
      end
    | Q.SingleThreaded -> `Bool (Q.BD.of_bool (not (Flag.is_multi (get_fl ctx.local))))
    | Q.EvalStr e -> begin
        match eval_rv ctx.ask ctx.global ctx.local e with
        (* exactly one string in the set (works for assignments of string constants) *)
        | `Address a when List.length (AD.to_string a) = 1 -> (* exactly one string *)
          `Str (List.hd (AD.to_string a))
        (* check if we have an array of chars that form a string *)
        (* TODO return may-points-to-set of strings *)
        | `Address a when List.length (AD.to_string a) > 1 -> (* oh oh *)
          M.debug_each @@ "EvalStr (" ^ sprint d_exp e ^ ") returned " ^ AD.short 80 a;
          `Top
        | `Address a when List.length (AD.to_var_may a) = 1 -> (* some other address *)
          (* Cil.varinfo * (AD.Addr.field, AD.Addr.idx) Lval.offs *)
          (* ignore @@ printf "EvalStr `Address: %a -> %s (must %i, may %i)\n" d_plainexp e (VD.short 80 (`Address a)) (List.length @@ AD.to_var_must a) (List.length @@ AD.to_var_may a); *)
          begin match unrollType (typeOf e) with
            | TPtr(TInt(IChar, _), _) ->
              let v, offs = Q.LS.choose @@ addrToLvalSet a in
              let ciloffs = Lval.CilLval.to_ciloffs offs in
              let lval = Var v, ciloffs in
              (try `Str (Bytes.to_string (Hashtbl.find char_array lval))
               with Not_found -> `Top)
            | _ -> (* what about ISChar and IUChar? *)
              (* ignore @@ printf "Type %a\n" d_plaintype t; *)
              `Top
          end
        | x ->
          (* ignore @@ printf "EvalStr Unknown: %a -> %s\n" d_plainexp e (VD.short 80 x); *)
          `Top
      end
    | Q.MustBeEqual (e1, e2) -> begin
        let e1_val = eval_rv ctx.ask ctx.global ctx.local e1 in
        let e2_val = eval_rv ctx.ask ctx.global ctx.local e2 in
        match e1_val, e2_val with
        | `Int i1, `Int i2 -> begin
            match ID.to_int i1, ID.to_int i2 with
            | Some i1', Some i2' when i1' = i2' -> `Bool(true)
            | _ -> Q.Result.top ()
            end
        | _ -> Q.Result.top ()
      end
    | Q.MayBeEqual (e1, e2) -> begin
        (* Printf.printf "---------------------->  may equality check for %s and %s \n" (ExpDomain.short 20 (`Lifted e1)) (ExpDomain.short 20 (`Lifted e2)); *)
        let e1_val = eval_rv ctx.ask ctx.global ctx.local e1 in
        let e2_val = eval_rv ctx.ask ctx.global ctx.local e2 in
        match e1_val, e2_val with
        | `Int i1, `Int i2 -> begin
            (* This should behave like == and also work on different int types, hence the cast (just like with == in C) *)
            let e1_ik = Cilfacade.get_ikind (Cil.typeOf e1) in
            let e2_ik = Cilfacade.get_ikind (Cil.typeOf e2) in
            let ik= Cil.commonIntKind e1_ik e2_ik in
            if ID.is_bot (ID.meet (ID.cast_to ik i1) (ID.cast_to ik i2)) then
              begin
                (* Printf.printf "----------------------> NOPE may equality check for %s and %s \n" (ExpDomain.short 20 (`Lifted e1)) (ExpDomain.short 20 (`Lifted e2)); *)
                `Bool(false)
              end
            else Q.Result.top ()
          end
        | _ -> Q.Result.top ()
      end
    | Q.MayBeLess (e1, e2) -> begin
        (* Printf.printf "----------------------> may check for %s < %s \n" (ExpDomain.short 20 (`Lifted e1)) (ExpDomain.short 20 (`Lifted e2)); *)
        let e1_val = eval_rv ctx.ask ctx.global ctx.local e1 in
        let e2_val = eval_rv ctx.ask ctx.global ctx.local e2 in
        match e1_val, e2_val with
        | `Int i1, `Int i2 -> begin
            match (ID.minimal i1), (ID.maximal i2) with
            | Some i1', Some i2' ->
              if i1' >= i2' then
                begin
                  (* Printf.printf "----------------------> NOPE may check for %s < %s \n" (ExpDomain.short 20 (`Lifted e1)) (ExpDomain.short 20 (`Lifted e2)); *)
                  `Bool(false)
                end
              else Q.Result.top ()
            | _ -> Q.Result.top ()
          end
        | _ -> Q.Result.top ()
      end
    | _ -> Q.Result.top ()

  let update_variable variable value state =
    if ((get_bool "exp.volatiles_are_top") && (is_always_unknown variable)) then
      CPA.add variable (VD.top ()) state
    else
      CPA.add variable value state

  (** Add dependencies between a value and the expression it (or any of its contents) are partitioned by *)
  let add_partitioning_dependencies (x:varinfo) (value:VD.t) (st,fl,dep:store):store =
    let add_one_dep (array:varinfo) (var:varinfo) dep =
      let vMap = Dep.find_opt var dep |? Dep.VarSet.empty () in
      let vMapNew = Dep.VarSet.add array vMap in
      Dep.add var vMapNew dep
    in
    match value with
    | `Array _
    | `Struct _
    | `Union _ ->
      begin
        let vars_in_paritioning = VD.affecting_vars value in
        let dep_new = List.fold_left (fun dep var -> add_one_dep x var dep) dep vars_in_paritioning in
        (st, fl, dep_new)
      end
    (* `List and `Blob cannot contain arrays *)
    | _ ->  (st, fl, dep)


  (** [set st addr val] returns a state where [addr] is set to [val]
  * it is always ok to put None for lval_raw and rval_raw, this amounts to not using/maintaining
  * precise information about arrays. *)
  let set a ?(ctx=None) ?(effect=true) ?(change_array=true) ?lval_raw ?rval_raw ?t_override (gs:glob_fun) (st,fl,dep: store) (lval: AD.t) (value: value) : store =
    let update_variable x y z =
      if M.tracing then M.tracel "setosek" ~var:x.vname "update_variable: start '%s' '%a'\nto\n%a\n\n" x.vname VD.pretty y CPA.pretty z;
      let r = update_variable x y z in (* refers to defintion that is outside of set *)
      if M.tracing then M.tracel "setosek" ~var:x.vname "update_variable: start '%s' '%a'\nto\n%a\nresults in\n%a\n" x.vname VD.pretty y CPA.pretty z CPA.pretty r;
      r
    in
    let firstvar = if M.tracing then try (List.hd (AD.to_var_may lval)).vname with _ -> "" else "" in
    if M.tracing then M.tracel "set" ~var:firstvar "lval: %a\nvalue: %a\nstate: %a\n" AD.pretty lval VD.pretty value CPA.pretty st;
    (* Updating a single varinfo*offset pair. NB! This function's type does
     * not include the flag. *)
    let update_one_addr (x, offs) (nst, fl, dep): store =
      let cil_offset = Offs.to_cil_offset offs in
      let t = match t_override with
        | Some t -> t
        | None -> Cil.typeOf (Lval(Var x, cil_offset)) in
      if M.tracing then M.tracel "setosek" ~var:firstvar "update_one_addr: start with '%a' (type '%a') \nstate:%a\n\n" AD.pretty (AD.from_var_offset (x,offs)) d_type x.vtype CPA.pretty st;
      if isFunctionType x.vtype then begin
        if M.tracing then M.tracel "setosek" ~var:firstvar "update_one_addr: returning: '%a' is a function type \n" d_type x.vtype;
        nst, fl, dep
      end else
      if get_bool "exp.globs_are_top" then begin
        if M.tracing then M.tracel "setosek" ~var:firstvar "update_one_addr: BAD? exp.globs_are_top is set \n";
        CPA.add x `Top nst, fl, dep
      end else
        (* Check if we need to side-effect this one. We no longer generate
         * side-effects here, but the code still distinguishes these cases. *)
      if (!GU.earlyglobs || Flag.is_multi fl) && is_global a x then
        (* Check if we should avoid producing a side-effect, such as updates to
         * the state when following conditional guards. *)
        if not effect && not (is_private a (st,fl,dep) x) then begin
          if M.tracing then M.tracel "setosek" ~var:x.vname "update_one_addr: BAD! effect = '%B', or else is private! \n" effect;
          nst, fl, dep
        end else begin
          let get x st =
            match CPA.find x st with
            | `Bot -> (if M.tracing then M.tracec "set" "Reading from global invariant.\n"; gs x)
            | x -> (if M.tracing then M.tracec "set" "Reading from privatized version.\n"; x)
          in
          if M.tracing then M.tracel "setosek" ~var:x.vname "update_one_addr: update a global var '%s' ...\n" x.vname;
          (* Here, an effect should be generated, but we add it to the local
           * state, waiting for the sync function to publish it. *)
          update_variable x (VD.update_offset a (get x nst) offs value (Option.map (fun x -> Lval x) lval_raw) (Var x, cil_offset) t) nst, fl, dep
        end
      else begin
        if M.tracing then M.tracel "setosek" ~var:x.vname "update_one_addr: update a local var '%s' ...\n" x.vname;
        (* Normal update of the local state *)
        let lval_raw = (Option.map (fun x -> Lval x) lval_raw) in
        let new_value = VD.update_offset a (CPA.find x nst) offs value lval_raw ((Var x), cil_offset) t in
        (* what effect does changing this local variable have on arrays -
           we only need to do this here since globals are not allowed in the
           expressions for partitioning *)
        let effect_on_arrays a (st, fl, dep)=
          let affected_arrays =
            let set = Dep.find_opt x dep |? Dep.VarSet.empty () in
            Dep.VarSet.elements set
          in
          let movement_for_expr l' r' currentE' =
            let are_equal e1 e2 =
              match a (Q.MustBeEqual (e1, e2)) with
              | `Bool t -> Q.BD.to_bool t = Some true
              | _ -> false
            in
            let ik = Cilfacade.get_ikind (typeOf currentE') in
            let newE = Basetype.CilExp.replace l' r' currentE' in
            let currentEPlusOne = BinOp (PlusA, currentE', Cil.kinteger ik 1, typeOf currentE') in
            if are_equal newE currentEPlusOne then
              Some 1
            else
              let currentEMinusOne = BinOp (MinusA, currentE', Cil.kinteger ik 1, typeOf currentE') in
              if are_equal newE currentEMinusOne then
                Some (-1)
              else
                None
          in
          let effect_on_array actually_moved arr (st,fl,dep):store =
            let v = CPA.find arr st in
            let nval =
              if actually_moved then
                match lval_raw, rval_raw with
                | Some (Lval(Var l',NoOffset)), Some r' ->
                  begin
                    let moved_by = movement_for_expr l' r' in
                    VD.affect_move a v x moved_by
                  end
                | _  ->
                  VD.affect_move a v x (fun x -> None)
              else
                let patched_ask =
                match ctx with
                | Some ctx ->
                  let patched = swap_st ctx (st,fl,dep) in
                  query patched
                | _ ->
                  a
                in
                let moved_by = fun x -> Some 0 in (* this is ok, the information is not provided if it *)
                VD.affect_move patched_ask v x moved_by     (* was a set call caused e.g. by a guard *)
            in
            update_variable arr nval st,fl, dep
          in
          (* change_array is false if a change to the way arrays are partitioned is not necessary *)
          (* for now, this is only the case when guards are evaluated *)
          List.fold_left (fun x y -> effect_on_array change_array y x) (st,fl,dep) affected_arrays
        in
        let x_updated = update_variable x new_value nst in
        let with_dep = add_partitioning_dependencies x new_value (x_updated, fl, dep) in
        effect_on_arrays a with_dep
      end
    in
    let update_one x store =
      match Addr.to_var_offset x with
      | [x] -> update_one_addr x store
      | _ -> store
    in try
      (* We start from the current state and an empty list of global deltas,
       * and we assign to all the the different possible places: *)
      let nst = AD.fold update_one lval (st, fl, dep) in
      (* if M.tracing then M.tracel "setosek" ~var:firstvar "new state1 %a\n" CPA.pretty nst; *)
      (* If the address was definite, then we just return it. If the address
       * was ambiguous, we have to join it with the initial state. *)
      let nst = if AD.cardinal lval > 1 then (CPA.join st (fst_triple nst), fl, dep) else nst in
      (* if M.tracing then M.tracel "setosek" ~var:firstvar "new state2 %a\n" CPA.pretty nst; *)
      nst
    with
    (* If any of the addresses are unknown, we ignore it!?! *)
    | SetDomain.Unsupported x ->
      (* if M.tracing then M.tracel "setosek" ~var:firstvar "set got an exception '%s'\n" x; *)
      M.warn_each "Assignment to unknown address"; (st,fl,dep)

  let set_many a (gs:glob_fun) (st,fl,dep as store: store) lval_value_list: store =
    (* Maybe this can be done with a simple fold *)
    let f (acc: store) ((lval:AD.t),(value:value)): store =
      set a gs acc lval value
    in
    (* And fold over the list starting from the store turned wstore: *)
    List.fold_left f store lval_value_list

  let rem_many a (st,fl,dep: store) (v_list: varinfo list): store =
    let f acc v = CPA.remove v acc in
    let g dep v = Dep.remove v dep in
    List.fold_left f st v_list, fl, List.fold_left g dep v_list

  (* Removes all partitionings done according to this variable *)
  let rem_many_paritioning a (s:store) (v_list: varinfo list):store =
    (* Removes the partitioning information from all affected arrays, call before removing locals *)
    let rem_partitioning a (st,fl,dep:store) (x:varinfo):store =
      let affected_arrays =
        let set = Dep.find_opt x dep |? Dep.VarSet.empty () in
        Dep.VarSet.elements set
      in
      let effect_on_array arr st =
        let v = CPA.find arr st in
        let nval = VD.affect_move ~replace_with_const:(get_bool ("exp.partition-arrays.partition-by-const-on-return")) a v x (fun _ -> None) in (* Having the function for movement return None here is equivalent to forcing the partitioning to be dropped *)
        update_variable arr nval st
      in
      let nst = List.fold_left (fun x y -> effect_on_array y x) st affected_arrays in
      (nst, fl, dep) in
    let f s v = rem_partitioning a s v in
    List.fold_left f s v_list

 (**************************************************************************
   * Auxillary functions
   **************************************************************************)

  let is_some_bot x =
    match x with
    | `Int n ->  ID.is_bot n
    | `Address n ->  AD.is_bot n
    | `Struct n ->  ValueDomain.Structs.is_bot n
    | `Union n ->  ValueDomain.Unions.is_bot n
    | `Array n ->  ValueDomain.CArrays.is_bot n
    | `Blob n ->  ValueDomain.Blobs.is_bot n
    | `List n ->  ValueDomain.Lists.is_bot n
    | `Bot -> false (* HACK: bot is here due to typing conflict (we do not cast appropriately) *)
    | `Top -> false

  let invariant ctx a (gs:glob_fun) st exp tv =
    (* We use a recursive helper function so that x != 0 is false can be handled
     * as x == 0 is true etc *)
    let rec helper (op: binop) (lval: lval) (value: value) (tv: bool) =
      match (op, lval, value, tv) with
      (* The true-branch where x == value: *)
      | Eq, x, value, true ->
        if M.tracing then M.tracec "invariant" "Yes, %a equals %a\n" d_lval x VD.pretty value;
        (match value with
        | `Int n ->
          let ikind = Cilfacade.get_ikind (typeOf (Lval lval)) in
          Some (x, `Int (ID.cast_to ikind n))
        | _ -> Some(x, value))
      (* The false-branch for x == value: *)
      | Eq, x, value, false -> begin
          match value with
          | `Int n -> begin
              match ID.to_int n with
              | Some n ->
                (* When x != n, we can return a singleton exclusion set *)
                if M.tracing then M.tracec "invariant" "Yes, %a is not %Ld\n" d_lval x n;
                let ikind = Cilfacade.get_ikind (typeOf (Lval lval)) in
                Some (x, `Int (ID.of_excl_list ikind [n]))
              | None -> None
            end
          | `Address n -> begin
              if M.tracing then M.tracec "invariant" "Yes, %a is not %a\n" d_lval x AD.pretty n;
              match eval_rv a gs st (Lval x) with
              | `Address a when AD.is_definite n ->
                Some (x, `Address (AD.diff a n))
              | `Top when AD.is_null n ->
                Some (x, `Address AD.not_null)
              | v ->
                if M.tracing then M.tracec "invariant" "No address invariant for: %a != %a\n" VD.pretty v AD.pretty n;
                None
            end
          (* | `Address a -> Some (x, value) *)
          | _ ->
            (* We can't say anything else, exclusion sets are finite, so not
             * being in one means an infinite number of values *)
            if M.tracing then M.tracec "invariant" "Failed! (not a definite value)\n";
            None
        end
      | Ne, x, value, _ -> helper Eq x value (not tv)
      | Lt, x, value, _ -> begin
          match value with
          | `Int n -> begin
            let ikind = Cilfacade.get_ikind (typeOf (Lval lval)) in
            let n = ID.cast_to ikind n in
            let range_from x = if tv then ID.ending ~ikind (Int64.sub x 1L) else ID.starting ~ikind x in
            let limit_from = if tv then ID.maximal else ID.minimal in
            match limit_from n with
            | Some n ->
              if M.tracing then M.tracec "invariant" "Yes, success! %a is not %Ld\n\n" d_lval x n;
              Some (x, `Int (range_from n))
            | None -> None
            end
          | _ -> None
        end
      | Le, x, value, _ -> begin
          match value with
          | `Int n -> begin
            let ikind = Cilfacade.get_ikind (typeOf (Lval lval)) in
            let n = ID.cast_to ikind n in
            let range_from x = if tv then ID.ending ~ikind x else ID.starting ~ikind (Int64.add x 1L) in
            let limit_from = if tv then ID.maximal else ID.minimal in
              match limit_from n with
              | Some n ->
                if M.tracing then M.tracec "invariant" "Yes, success! %a is not %Ld\n\n" d_lval x n;
                Some (x, `Int (range_from n))
              | None -> None
            end
          | _ -> None
        end
      | Gt, x, value, _ -> helper Le x value (not tv)
      | Ge, x, value, _ -> helper Lt x value (not tv)
      | _ ->
        if M.tracing then M.trace "invariant" "Failed! (operation not supported)\n\n";
        None
    in
    if M.tracing then M.traceli "invariant" "assume expression %a is %B\n" d_exp exp tv;
    let null_val typ =
      match Cil.unrollType typ with
      | TPtr _                    -> `Address AD.null_ptr
      | TEnum({ekind=_;_},_)
      | _                         -> `Int (ID.of_int 0L)
    in
    let rec derived_invariant exp tv =
      let switchedOp = function Lt -> Gt | Gt -> Lt | Le -> Ge | Ge -> Le | x -> x in (* a op b <=> b (switchedOp op) b *)
      match exp with
      (* Since we handle not only equalities, the order is important *)
      | BinOp(op, Lval x, rval, typ) -> helper op x (VD.cast (typeOfLval x) (eval_rv a gs st rval)) tv
      | BinOp(op, rval, Lval x, typ) -> derived_invariant (BinOp(switchedOp op, Lval x, rval, typ)) tv
      | BinOp(op, CastE (t1, c1), CastE (t2, c2), t) when (op = Eq || op = Ne) && typeSig t1 = typeSig t2 && VD.is_safe_cast t1 (typeOf c1) && VD.is_safe_cast t2 (typeOf c2)
        -> derived_invariant (BinOp (op, c1, c2, t)) tv
      | BinOp(op, CastE (TInt (ik, _), Lval x), rval, typ) ->
          (match eval_rv a gs st (Lval x) with
         | `Int v ->
           if ID.cast_to ik v = v then
             derived_invariant (BinOp (op, Lval x, rval, typ)) tv
           else
             None
         | _ -> None)
      | BinOp(op, rval, CastE (TInt (_, _) as ti, Lval x), typ) ->
        derived_invariant (BinOp (switchedOp op, CastE(ti, Lval x), rval, typ)) tv
      (* Cases like if (x) are treated like if (x != 0) *)
      | Lval x ->
        (* There are two correct ways of doing it: "if ((int)x != 0)" or "if (x != (typeof(x))0))"
         * Because we try to avoid casts (and use a more precise address domain) we use the latter *)
        helper Ne x (null_val (typeOf exp)) tv
      | UnOp (LNot,uexp,typ) -> derived_invariant uexp (not tv)
      | _ ->
        if M.tracing then M.tracec "invariant" "Failed! (expression %a not understood)\n\n" d_plainexp exp;
        None
    in
    let apply_invariant oldv newv =
      match oldv, newv with
      (* | `Address o, `Address n when AD.mem (Addr.unknown_ptr ()) o && AD.mem (Addr.unknown_ptr ()) n -> *)
      (*   `Address (AD.join o n) *)
      (* | `Address o, `Address n when AD.mem (Addr.unknown_ptr ()) o -> `Address n *)
      (* | `Address o, `Address n when AD.mem (Addr.unknown_ptr ()) n -> `Address o *)
      | _ -> VD.meet oldv newv
    in
    match derived_invariant exp tv with
    | Some (lval, value) ->
      if M.tracing then M.tracec "invariant" "Restricting %a with %a\n" d_lval lval VD.pretty value;
      let addr = eval_lv a gs st lval in
      if (AD.is_top addr) then st
      else
        let oldval = get a gs st addr None in (* None is ok here, we could try to get more precise, but this is ok (reading at unknown position in array) *)
        let oldval = if is_some_bot oldval then (M.tracec "invariant" "%a is bot! This should not happen. Will continue with top!" d_lval lval; VD.top ()) else oldval in
        let state_with_excluded = set a gs st addr value ~effect:false ~change_array:false ~ctx:(Some ctx) in
        let value =  get a gs state_with_excluded addr None in
        let new_val = apply_invariant oldval value in
        if M.tracing then M.traceu "invariant" "New value is %a\n" VD.pretty new_val;
        (* make that address meet the invariant, i.e exclusion sets will be joined *)
        if is_some_bot new_val then (
          if M.tracing then M.tracel "branchosek" "C The branch %B is dead!\n" tv;
          raise Analyses.Deadcode
        )
        else if VD.is_bot new_val
        then set a gs st addr value ~effect:false ~change_array:false ~ctx:(Some ctx) (* no *_raw because this is not a real assignment *)
        else set a gs st addr new_val ~effect:false ~change_array:false ~ctx:(Some ctx) (* no *_raw because this is not a real assignment *)
    | None ->
      if M.tracing then M.traceu "invariant" "Doing nothing.\n";
      M.warn_each ("Invariant failed: expression \"" ^ sprint d_plainexp exp ^ "\" not understood.");
      st

  let invariant ctx a gs st exp tv =
    let open Deriving.Cil in
    let fallback reason =
      if M.tracing then M.tracel "inv" "Can't handle %a.\n%s\n" d_plainexp exp reason;
      Tuple3.first (invariant ctx a gs st exp tv)
    in
    (* inverse values for binary operation a `op` b == c *)
    let inv_bin_int (a, b) ik c =
      let meet_bin a' b'  = ID.meet a a', ID.meet b b' in
      let meet_com oi    = meet_bin (oi c b) (oi c a) in (* commutative *)
      let meet_non oi oo = meet_bin (oi c b) (oo a c) in (* non-commutative *)
      function
      | PlusA  -> meet_com ID.sub
      | Mult   -> meet_com ID.div (* Div is ok here, c must be divisible by a and b *)
      | MinusA -> meet_non ID.add ID.sub
      | Div    -> meet_bin (ID.add (ID.mul b c) (ID.rem a b)) (ID.div (ID.sub a (ID.rem a b)) c)
      | Mod    -> meet_bin (ID.add c (ID.mul b (ID.div a b))) (ID.div (ID.sub a c) (ID.div a b))
      | Eq | Ne as op ->
        let both x = x, x in
        let m = ID.meet a b in
        (match op, ID.to_bool c with
        | Eq, Some true
        | Ne, Some false -> both m (* def. equal: if they compare equal, both values must be from the meet *)
        | Eq, Some false
        | Ne, Some true -> (* def. unequal *)
          (* if they compare unequal, they can not at the same time be from the meet, but it would be unsound to restrict both to not be the meet      *)
          (* even if there is only one element in the meet e.g. a:[0,1] b:[1,2] meet(a,b) = [1], but (a != b) does not mean that a:[0,0] and b: [2,2]  *)
          let a' = match ID.to_int b with | Some j -> (ID.of_excl_list ik [j]) | _ -> a  in (* if b is one concrete value, we can exclude it in a *)
          let b' = match ID.to_int a with | Some j -> (ID.of_excl_list ik [j]) | _ -> b  in (* if a is one concrete value, we can exclude it in b *)
          meet_bin a' b'
        | _, _ -> a, b
        )
      | Lt | Le | Ge | Gt as op ->
        (match ID.minimal a, ID.maximal a, ID.minimal b, ID.maximal b with
        | Some l1, Some u1, Some l2, Some u2 ->
          (* if M.tracing then M.tracel "inv" "Op: %s, l1: %Ld, u1: %Ld, l2: %Ld, u2: %Ld\n" (show_binop op) l1 u1 l2 u2; *)
          (match op, ID.to_bool c with
          | Le, Some true
          | Gt, Some false -> meet_bin (ID.ending ~ikind:ik u2) (ID.starting ~ikind:ik l1)
          | Ge, Some true
          | Lt, Some false -> meet_bin (ID.starting ~ikind:ik l2) (ID.ending ~ikind:ik u1)
          | Lt, Some true
          | Ge, Some false -> meet_bin (ID.ending ~ikind:ik (Int64.pred u2)) (ID.starting ~ikind:ik (Int64.succ l1))
          | Gt, Some true
          | Le, Some false -> meet_bin (ID.starting ~ikind:ik (Int64.succ l2)) (ID.ending ~ikind:ik (Int64.pred u1))
          | _, _ -> a, b)
        | _ -> a, b)
      | op ->
        if M.tracing then M.tracel "inv" "Unhandled operator %s\n" (show_binop op);
        a, b
    in
    let eval e = eval_rv a gs st e in
    let eval_bool e = match eval e with `Int i -> ID.to_bool i | _ -> None in
    let set' lval v = Tuple3.first (set a gs st (eval_lv a gs st lval) v ~effect:false ~change_array:false ~ctx:(Some ctx)) in
    let rec inv_exp c = function
      | UnOp (op, e, _) -> inv_exp (unop_ID op c) e
      | BinOp(op, CastE (t1, c1), CastE (t2, c2), t) when (op = Eq || op = Ne) && typeSig t1 = typeSig t2 && VD.is_safe_cast t1 (typeOf c1) && VD.is_safe_cast t2 (typeOf c2) ->
        inv_exp c (BinOp (op, c1, c2, t))
      | BinOp (op, e1, e2, _) as e ->
        if M.tracing then M.tracel "inv" "binop %a with %a %s %a == %a\n" d_exp e VD.pretty (eval e1) (show_binop op) VD.pretty (eval e2) ID.pretty c;
        (match eval e1, eval e2 with
        | `Int a, `Int b ->
          (* the ikind of comparisons is always TInt(IInt,[]) in CIL *)
          let ik = match op with
            | Cil.Eq|Cil.Ne|Cil.Lt|Cil.Le|Cil.Ge|Cil.Gt -> (Cilfacade.get_ikind (Cil.typeOf e1))
            (* | Lor and land? *)
            | _ -> Cilfacade.get_ikind (Cil.typeOf exp)
          in
          let a', b' = inv_bin_int (a, b) ik (ID.cast_to ik c) op in
          let m1 = inv_exp (ID.cast_to (Cilfacade.get_ikind (Cil.typeOf e1)) a') e1 in
          let m2 = inv_exp (ID.cast_to (Cilfacade.get_ikind (Cil.typeOf e2)) b') e2 in
          CPA.meet m1 m2
        (* | `Address a, `Address b -> ... *)
        | a1, a2 -> fallback ("binop: got abstract values that are not `Int: " ^ sprint VD.pretty a1 ^ " and " ^ sprint VD.pretty a2))
      | Lval x -> (* meet x with c *)
        let t = Cil.unrollType (typeOfLval x) in  (* unroll type to deal with TNamed *)
        let c' = match t with
          | TPtr _ -> `Address (AD.of_int (module ID) c)
          | TInt (ik, _)
          | TEnum ({ekind = ik; _}, _) -> `Int (ID.cast_to ik c )
          | _ -> `Int c
        in
        let oldv = eval (Lval x) in
        let v = VD.meet oldv c' in
<<<<<<< HEAD
        if is_some_bot v then
          raise Deadcode
        else
          (if M.tracing then M.tracel "inv" "improve lval %a = %a with %a (from %a), meet = %a\n" d_lval x VD.pretty oldv VD.pretty c' ID.pretty c VD.pretty v;
          set' x v)
=======
        if is_some_bot v then raise Deadcode
        else (
          if M.tracing then M.tracel "inv" "improve lval %a = %a with %a (from %a), meet = %a\n" d_lval x VD.pretty oldv VD.pretty c' ID.pretty c VD.pretty v;
          set' x v
        )
>>>>>>> 69b75ef6
      | Const _ -> Tuple3.first st (* nothing to do *)
      | CastE ((TInt (ik, _)) as t, e) -> (* Can only meet the t part of an Lval in e with c (unless we meet with all overflow possibilities)! Since there is no good way to do this, we only continue if e has no values outside of t. *)
        (match eval e with
        | `Int a ->
          if ID.leq a (ID.cast_to ik a) then
             match Cil.typeOf e with
              | TInt(ik_e, _) -> inv_exp (ID.cast_to ik_e c) e
              | x -> fallback ("CastE: e did evaluate to `Int, but the type did not match" ^ sprint d_type t)
          else
            fallback ("CastE: " ^ sprint d_plainexp e ^ " evaluates to " ^ sprint ID.pretty a ^ " which is bigger than the type it is cast to which is " ^ sprint d_type t)
        | v -> fallback ("CastE: e did not evaluate to `Int, but " ^ sprint VD.pretty v))
      | e -> fallback (sprint d_plainexp e ^ " not implemented")
    in
    if eval_bool exp = Some (not tv) then raise Deadcode (* we already know that the branch is dead *)
    else
      let is_cmp = function
        | BinOp ((Lt | Gt | Le | Ge | Eq | Ne), _, _, t) -> true
        | _ -> false
      in
      let itv = (* int abstraction for tv *)
        if not tv || is_cmp exp then (* false is 0, but true can be anything that is not 0, except for comparisons which yield 1 *)
          ID.of_bool tv (* this will give 1 for true which is only ok for comparisons *)
        else
          let ik = Cilfacade.get_ikind (typeOf exp) in
          ID.of_excl_list ik [Int64.zero] (* Lvals, Casts, arithmetic operations etc. should work with true = non_zero *)
      in
      Tuple3.map1 (fun _ -> inv_exp itv exp) st

  let set_savetop ?lval_raw ?rval_raw ask (gs:glob_fun) st adr v : store =
    match v with
    | `Top -> set ask gs st adr (top_value ask gs st (AD.get_type adr)) ?lval_raw ?rval_raw
    | v -> set ask gs st adr v ?lval_raw ?rval_raw


  (**************************************************************************
   * Simple defs for the transfer functions
   **************************************************************************)
  let assign ctx (lval:lval) (rval:exp):store  =
    let char_array_hack () =
      let rec split_offset = function
        | Index(Const(CInt64(i, _, _)), NoOffset) -> (* ...[i] *)
          Index(zero, NoOffset), Some i (* all i point to StartOf(string) *)
        | NoOffset -> NoOffset, None
        | Index(exp, offs) ->
          let offs', r = split_offset offs in
          Index(exp, offs'), r
        | Field(fi, offs) ->
          let offs', r = split_offset offs in
          Field(fi, offs'), r
      in
      let last_index (lhost, offs) =
        match split_offset offs with
        | offs', Some i -> Some ((lhost, offs'), i)
        | _ -> None
      in
      match last_index lval, stripCasts rval with
      | Some (lv, i), Const(CChr c) when c<>'\000' -> (* "abc" <> "abc\000" in OCaml! *)
        let i = i64_to_int i in
        (* ignore @@ printf "%a[%i] = %c\n" d_lval lv i c; *)
        let s = try Hashtbl.find char_array lv with Not_found -> Bytes.empty in (* current string for lv or empty string *)
        if i >= Bytes.length s then ((* optimized b/c Out_of_memory *)
          let dst = Bytes.make (i+1) '\000' in
          Bytes.blit s 0 dst 0 (Bytes.length s); (* dst[0:len(s)] = s *)
          Bytes.set dst i c; (* set character i to c inplace *)
          Hashtbl.replace char_array lv dst
        )else(
          Bytes.set s i c; (* set character i to c inplace *)
          Hashtbl.replace char_array lv s
        )
      (*BatHashtbl.modify_def "" lv (fun s -> Bytes.set s i c) char_array*)
      | _ -> ()
    in
    char_array_hack ();
    let is_list_init () =
      match lval, rval with
      | (Var a, Field (fi,NoOffset)), AddrOf((Var b, NoOffset))
        when !GU.global_initialization && a.vid = b.vid
             && fi.fcomp.cname = "list_head"
             && (fi.fname = "prev" || fi.fname = "next") -> Some a
      | _ -> None
    in
    match is_list_init () with
    | Some a when (get_bool "exp.list-type") ->
        set ctx.ask ctx.global ctx.local (AD.singleton (Addr.from_var a)) (`List (ValueDomain.Lists.bot ()))
    | _ ->
      let rval_val = eval_rv ctx.ask ctx.global ctx.local rval in
      let lval_val = eval_lv ctx.ask ctx.global ctx.local lval in
      (* let sofa = AD.short 80 lval_val^" = "^VD.short 80 rval_val in *)
      (* M.debug @@ sprint ~width:80 @@ dprintf "%a = %a\n%s" d_plainlval lval d_plainexp rval sofa; *)
      let not_local xs =
        let not_local x =
          match Addr.to_var_may x with
          | [x] -> is_global ctx.ask x
          | _ -> x = Addr.UnknownPtr
        in
        AD.is_top xs || AD.exists not_local xs
      in
      (match rval_val, lval_val with
      | `Address adrs, lval
        when (not !GU.global_initialization) && get_bool "kernel" && not_local lval && not (AD.is_top adrs) ->
        let find_fps e xs = Addr.to_var_must e @ xs in
        let vars = AD.fold find_fps adrs [] in
        let funs = List.filter (fun x -> isFunctionType x.vtype) vars in
        List.iter (fun x -> ctx.spawn x (threadstate x)) funs
      | _ -> ()
      );
      match lval with (* this section ensure global variables contain bottom values of the proper type before setting them  *)
      | (Var v, _) when AD.is_definite lval_val && v.vglob ->
        let current_val = eval_rv_keep_bot ctx.ask ctx.global ctx.local (Lval (Var v, NoOffset)) in
        (match current_val with
        | `Bot -> (* current value is VD `Bot *)
          (match Addr.to_var_offset (AD.choose lval_val) with
          | [(x,offs)] ->
            let t = v.vtype in
            let iv = bot_value ctx.ask ctx.global ctx.local v.vtype in (* correct bottom value for top level variable *)
            let nv = VD.update_offset ctx.ask iv offs rval_val (Some  (Lval lval)) lval t in (* do desired update to value *)
            set_savetop ctx.ask ctx.global ctx.local (AD.from_var v) nv (* set top-level variable to updated value *)
          | _ ->
            set_savetop ctx.ask ctx.global ctx.local lval_val rval_val ~lval_raw:lval ~rval_raw:rval
          )
        | _ ->
          set_savetop ctx.ask ctx.global ctx.local lval_val rval_val ~lval_raw:lval ~rval_raw:rval
        )
      | _ ->
        set_savetop ctx.ask ctx.global ctx.local lval_val rval_val ~lval_raw:lval ~rval_raw:rval


  module Locmap = Deadcode.Locmap

  let dead_branches = function true -> Deadcode.dead_branches_then | false -> Deadcode.dead_branches_else

  let locmap_modify_def d k f h =
    if Locmap.mem h k then
      Locmap.replace h k (f (Locmap.find h k))
    else
      Locmap.add h k d

  let branch ctx (exp:exp) (tv:bool) : store =
    Locmap.replace Deadcode.dead_branches_cond !Tracing.next_loc exp;
    let valu = eval_rv ctx.ask ctx.global ctx.local exp in
    if M.tracing then M.traceli "branch" ~subsys:["invariant"] "Evaluating branch for expression %a with value %a\n" d_exp exp VD.pretty valu;
    if M.tracing then M.tracel "branchosek" "Evaluating branch for expression %a with value %a\n" d_exp exp VD.pretty valu;
    (* First we want to see, if we can determine a dead branch: *)
    match valu with
    (* For a boolean value: *)
    | `Int value when (ID.is_bool value) ->
      if M.tracing then M.traceu "branch" "Expression %a evaluated to %a\n" d_exp exp ID.pretty value;
      (* to suppress pattern matching warnings: *)
      let fromJust x = match x with Some x -> x | None -> assert false in
      let v = fromJust (ID.to_bool value) in
      if !GU.in_verifying_stage && get_bool "dbg.print_dead_code" then begin
        if v=tv then
          Locmap.replace (dead_branches tv) !Tracing.next_loc false
        else
          locmap_modify_def true !Tracing.next_loc (fun x -> x) (dead_branches tv)
      end;
      (* Eliminate the dead branch and just propagate to the true branch *)
      if v = tv then ctx.local else begin
        if M.tracing then M.tracel "branchosek" "A The branch %B is dead!\n" tv;
        raise Deadcode
      end
    | `Bot ->
      if M.tracing then M.traceu "branch" "The branch %B is dead!\n" tv;
      if M.tracing then M.tracel "branchosek" "B The branch %B is dead!\n" tv;
      if !GU.in_verifying_stage && get_bool "dbg.print_dead_code" then begin
        locmap_modify_def true !Tracing.next_loc (fun x -> x) (dead_branches tv)
      end;
      raise Deadcode
    (* Otherwise we try to impose an invariant: *)
    | _ ->
      if !GU.in_verifying_stage then
        Locmap.replace (dead_branches tv) !Tracing.next_loc false;
      let res = invariant ctx ctx.ask ctx.global ctx.local exp tv in
      if M.tracing then M.tracec "branch" "EqualSet result for expression %a is %a\n" d_exp exp Queries.Result.pretty (ctx.ask (Queries.EqualSet exp));
      if M.tracing then M.tracec "branch" "CondVars result for expression %a is %a\n" d_exp exp Queries.Result.pretty (ctx.ask (Queries.CondVars exp));
      if M.tracing then M.traceu "branch" "Invariant enforced!\n";
      match ctx.ask (Queries.CondVars exp) with
      | `ExprSet s when Queries.ES.cardinal s = 1 ->
        let e = Queries.ES.choose s in
        M.debug_each @@ "CondVars result for expression " ^ sprint d_exp exp ^ " is " ^ sprint d_exp e;
        invariant ctx ctx.ask ctx.global res e tv
      | _ -> res

  let body ctx f =
    (* First we create a variable-initvalue pair for each variable *)
    let init_var v = (AD.from_var v, init_value ctx.ask ctx.global ctx.local v.vtype) in
    (* Apply it to all the locals and then assign them all *)
    let inits = List.map init_var f.slocals in
    set_many ctx.ask ctx.global ctx.local inits

  let return ctx exp fundec =
    let (cp,fl,dep) = ctx.local in
    match fundec.svar.vname with
    | "__goblint_dummy_init" ->
      publish_all ctx;
      cp, Flag.make_main fl, dep
    | "StartupHook" ->
      publish_all ctx;
      cp, Flag.get_multi (), dep
    | _ ->
      let locals = (fundec.sformals @ fundec.slocals) in
      let nst_part = rem_many_paritioning ctx.ask ctx.local locals in
      let nst = rem_many ctx.ask nst_part locals in
      match exp with
      | None -> nst
      | Some exp ->
        let t_override = match fundec.svar.vtype with
          | TFun(TVoid _, _, _, _) -> M.warn "Returning a value from a void function"; assert false
          | TFun(ret, _, _, _) -> ret
          | _ -> assert false
        in
        set ~t_override ctx.ask ctx.global nst (return_var ()) (eval_rv ctx.ask ctx.global ctx.local exp)
        (* lval_raw:None, and rval_raw:None is correct here *)

  let vdecl ctx (v:varinfo) =
    if not (Cil.isArrayType v.vtype) then
      ctx.local
    else
      let lval = eval_lv ctx.ask ctx.global ctx.local (Var v, NoOffset) in
      let current_value = eval_rv ctx.ask ctx.global ctx.local (Lval (Var v, NoOffset)) in
      let new_value = VD.update_array_lengths (eval_rv ctx.ask ctx.global ctx.local) current_value v.vtype in
      set ctx.ask ctx.global ctx.local lval new_value

  (**************************************************************************
   * Function calls
   **************************************************************************)
  let invalidate ask (gs:glob_fun) (st:store) (exps: exp list): store =
    if M.tracing && exps <> [] then M.tracel "invalidate" "Will invalidate expressions [%a]\n" (d_list ", " d_plainexp) exps;
    (* To invalidate a single address, we create a pair with its corresponding
     * top value. *)
    let invalidate_address st a =
      let t = AD.get_type a in
      let v = get ask gs st a None in (* None here is ok, just causes us to be a bit less precise *)
      let nv =  VD.invalidate_value ask t v in
      (a, nv)
    in
    (* We define the function that invalidates all the values that an address
     * expression e may point to *)
    let invalidate_exp e =
      match eval_rv ask gs st e with
      (*a null pointer is invalid by nature*)
      | `Address a when AD.is_null a -> []
      | `Address a when not (AD.is_top a) ->
        List.map (invalidate_address st) (reachable_vars ask [a] gs st)
      | `Int _ -> []
      | _ -> M.warn_each ("Failed to invalidate unknown address: " ^ sprint d_exp e); []
    in
    (* We concatMap the previous function on the list of expressions. *)
    let invalids = List.concat (List.map invalidate_exp exps) in
    let my_favorite_things = List.map Json.string !precious_globs in
    let is_fav_addr x =
      List.exists (fun x -> List.mem x.vname my_favorite_things) (AD.to_var_may x)
    in
    let invalids' = List.filter (fun (x,_) -> not (is_fav_addr x)) invalids in
    if M.tracing && exps <> [] then (
      let addrs, vs = List.split invalids' in
      M.tracel "invalidate" "Setting addresses [%a] to values [%a]\n" (d_list ", " AD.pretty) addrs (d_list ", " VD.pretty) vs
    );
    set_many ask gs st invalids'

  (* Variation of the above for yet another purpose, uhm, code reuse? *)
  let collect_funargs ask (gs:glob_fun) (st:store) (exps: exp list) =
    let do_exp e =
      match eval_rv ask gs st e with
      | `Address a when AD.equal a AD.null_ptr -> []
      | `Address a when not (AD.is_top a) ->
        let rble = reachable_vars ask [a] gs st in
        if M.tracing then
          M.trace "collect_funargs" "%a = %a\n" AD.pretty a (d_list ", " AD.pretty) rble;
        rble
      | _-> []
    in
    List.concat (List.map do_exp exps)


  let make_entry (ctx:(D.t, G.t, C.t) Analyses.ctx) ?nfl:(nfl=(snd_triple ctx.local)) fn args: D.t =
    let (cpa,fl,dep) as st = ctx.local in
    (* Evaluate the arguments. *)
    let vals = List.map (eval_rv ctx.ask ctx.global st) args in
    (* generate the entry states *)
    let fundec = Cilfacade.getdec fn in
    (* If we need the globals, add them *)
    let new_cpa = if not (!GU.earlyglobs || Flag.is_multi fl) then CPA.filter_class 2 cpa else CPA.filter (fun k v -> V.is_global k && is_private ctx.ask ctx.local k) cpa in
    (* Assign parameters to arguments *)
    let pa = zip fundec.sformals vals in
    let new_cpa = CPA.add_list pa new_cpa in
    (* List of reachable variables *)
    let reachable = List.concat (List.map AD.to_var_may (reachable_vars ctx.ask (get_ptrs vals) ctx.global st)) in
    let new_cpa = CPA.add_list_fun reachable (fun v -> CPA.find v cpa) new_cpa in
    new_cpa, nfl, dep

  let enter ctx lval fn args : (D.t * D.t) list =
    [ctx.local, make_entry ctx fn args]


  let tasks_var = Goblintutil.create_var (makeGlobalVar "__GOBLINT_ARINC_TASKS" voidPtrType)

  let forkfun (ctx:(D.t, G.t, C.t) Analyses.ctx) (lv: lval option) (f: varinfo) (args: exp list) : (varinfo * D.t) list =
    let create_thread arg v =
      try
        (* try to get function declaration *)
        let fd = Cilfacade.getdec v in
        let args =
          match arg with
          | Some x -> [x]
          | None -> List.map (fun x -> MyCFG.unknown_exp) fd.sformals
        in
        let nfl = create_tid v in
        let nst = make_entry ctx ~nfl:nfl v args in
        Some (v, nst)
      with Not_found ->
        if LF.use_special f.vname then None (* we handle this function *)
        else if isFunctionType v.vtype then (
          M.warn_each ("Creating a thread from unknown function " ^ v.vname);
          Some (v, (fst_triple ctx.local, create_tid v, trd_triple ctx.local))
        ) else (
          M.warn_each ("Not creating a thread from " ^ v.vname ^ " because its type is " ^ sprint d_type v.vtype);
          None
        )
    in
    match LF.classify f.vname args with
    (* handling thread creations *)
    | `Unknown "LAP_Se_SetPartitionMode" when List.length args = 2 -> begin
        let mode = List.hd @@ List.map (fun x -> stripCasts (constFold false x)) args in
        match ctx.ask (Queries.EvalInt mode) with
        | `Int i when i=3L ->
          let a = match ctx.global tasks_var with `Address a -> a | _ -> AD.empty () in
          let r = AD.to_var_may a |> List.filter_map (create_thread None) in
          ctx.sideg tasks_var (`Address (AD.empty ()));
          ignore @@ printf "base: SetPartitionMode NORMAL: spawning %i processes!\n" (List.length r);
          r
        | _ -> []
      end
    | `Unknown "LAP_Se_CreateProcess"
    | `Unknown "LAP_Se_CreateErrorHandler" -> begin
        match List.map (fun x -> stripCasts (constFold false x)) args with
        (* | [proc_att;AddrOf id;AddrOf r] -> (* CreateProcess *) *)
        (* | [entry_point;stack_size;AddrOf r] -> (* CreateErrorHandler *) *)
        | [entry_point; _; AddrOf r] -> (* both *)
          let pa = eval_fv ctx.ask ctx.global ctx.local entry_point in
          let reach_fs = reachable_vars ctx.ask [pa] ctx.global ctx.local in
          let reach_fs = List.concat (List.map AD.to_var_may reach_fs) in
          let a = match ctx.global tasks_var with `Address a -> a | _ -> AD.empty () in
          ctx.sideg tasks_var (`Address (List.map AD.from_var reach_fs |> List.fold_left AD.join a));
          (* List.filter_map (create_thread None) reach_fs *)
          []
        | _ -> []
      end
    | `ThreadCreate (start,ptc_arg) -> begin
        (* extra sync so that we do not analyze new threads with bottom global invariant *)
        publish_all ctx;
        (* Collect the threads. *)
        let start_addr = eval_tv ctx.ask ctx.global ctx.local start in
        List.filter_map (create_thread (Some ptc_arg)) (AD.to_var_may start_addr)
      end
    | `Unknown _ -> begin
        let args =
          match LF.get_invalidate_action f.vname with
          | Some fnc -> fnc `Write  args (* why do we only spawn arguments that are written?? *)
          | None -> args
        in
        let flist = collect_funargs ctx.ask ctx.global ctx.local args in
        let addrs = List.concat (List.map AD.to_var_may flist) in
        List.filter_map (create_thread None) addrs
      end
    | _ ->  []

  let assert_fn ctx e warn change =
    let check_assert e st =
      match eval_rv ctx.ask ctx.global st e with
      | `Int v when ID.is_bool v ->
        begin match ID.to_bool v with
          | Some false ->  `False
          | Some true  ->  `True
          | _ -> `Top
        end
      | `Bot -> `Bot
      | _ -> `Top
    in
    let expr = sprint d_exp e in
    let warn ?annot msg = if warn then
        if get_bool "dbg.regression" then (
          let loc = !M.current_loc in
          let line = List.at (List.of_enum @@ File.lines_of loc.file) (loc.line-1) in
          let expected = let open Str in if string_match (regexp ".+//.*\\(FAIL\\|UNKNOWN\\).*") line 0 then Some (matched_group 1 line) else None in
          if expected <> annot then (
            let result = if annot = None && (expected = Some ("NOWARN") || (expected = Some ("UNKNOWN") && not (String.exists line "UNKNOWN!"))) then "improved" else "failed" in
            M.warn_each ~ctx:ctx.control_context (msg ^ " Expected: " ^ (expected |? "SUCCESS") ^ " -> " ^ result)
          )
        ) else
          M.warn_each ~ctx:ctx.control_context msg
    in
    match check_assert e ctx.local with
    | `False ->
      warn ~annot:"FAIL" ("{red}Assertion \"" ^ expr ^ "\" will fail.");
      if change then raise Analyses.Deadcode else ctx.local
    | `True ->
      warn ("{green}Assertion \"" ^ expr ^ "\" will succeed");
      ctx.local
    | `Bot ->
      M.warn_each ~ctx:ctx.control_context ("{red}Assertion \"" ^ expr ^ "\" produces a bottom. What does that mean? (currently uninitialized arrays' content is bottom)");
      ctx.local
    | `Top ->
      warn ~annot:"UNKNOWN" ("{yellow}Assertion \"" ^ expr ^ "\" is unknown.");
      (* make the state meet the assertion in the rest of the code *)
      if not change then ctx.local else begin
        let newst = invariant ctx ctx.ask ctx.global ctx.local e true in
        (* if check_assert e newst <> `True then
            M.warn_each ("Invariant \"" ^ expr ^ "\" does not stick."); *)
        newst
      end

  let special ctx (lv:lval option) (f: varinfo) (args: exp list) =
    (*    let heap_var = heap_var !Tracing.current_loc in*)
    let forks = forkfun ctx lv f args in
    if M.tracing then M.tracel "spawn" "Base.special %s: spawning functions %a\n" f.vname (d_list "," d_varinfo) (List.map fst forks);
    List.iter (uncurry ctx.spawn) forks;
    let cpa,fl,dep as st = ctx.local in
    let gs = ctx.global in
    match LF.classify f.vname args with
    | `Unknown "F59" (* strcpy *)
    | `Unknown "F60" (* strncpy *)
    | `Unknown "F63" (* memcpy *)
      ->
      begin match args with
        | [dst; src]
        | [dst; src; _] ->
          (* let dst_val = eval_rv ctx.ask ctx.global ctx.local dst in *)
          (* let src_val = eval_rv ctx.ask ctx.global ctx.local src in *)
          (* begin match dst_val with *)
          (* | `Address ls -> set_savetop ctx.ask ctx.global ctx.local ls src_val *)
          (* | _ -> ignore @@ Pretty.printf "strcpy: dst %a may point to anything!\n" d_exp dst; *)
          (*     ctx.local *)
          (* end *)
          let rec get_lval exp = match stripCasts exp with
            | Lval x | AddrOf x | StartOf x -> x
            | BinOp (PlusPI, e, i, _)
            | BinOp (MinusPI, e, i, _) -> get_lval e
            | x ->
              ignore @@ Pretty.printf "strcpy: dst is %a!\n" d_plainexp dst;
              failwith "strcpy: expecting first argument to be a pointer!"
          in
          assign ctx (get_lval dst) src
        | _ -> M.bailwith "strcpy arguments are strange/complicated."
      end
    | `Unknown "F1" ->
      begin match args with
        | [dst; data; len] -> (* memset: write char to dst len times *)
          let dst_lval = mkMem ~addr:dst ~off:NoOffset in
          assign ctx dst_lval data (* this is only ok because we use ArrayDomain.Trivial per default, i.e., there's no difference between the first element or the whole array *)
        | _ -> M.bailwith "memset arguments are strange/complicated."
      end
    | `Unknown "list_add" when (get_bool "exp.list-type") ->
      begin match args with
        | [ AddrOf (Var elm,next);(AddrOf (Var lst,NoOffset))] ->
          begin
            let ladr = AD.singleton (Addr.from_var lst) in
            match get ctx.ask ctx.global ctx.local ladr  None with
            | `List ld ->
              let eadr = AD.singleton (Addr.from_var elm) in
              let eitemadr = AD.singleton (Addr.from_var_offset (elm, convert_offset ctx.ask ctx.global ctx.local next)) in
              let new_list = `List (ValueDomain.Lists.add eadr ld) in
              let s1 = set ctx.ask ctx.global ctx.local ladr new_list in
              let s2 = set ctx.ask ctx.global s1 eitemadr (`Address (AD.singleton (Addr.from_var lst))) in
              s2
            | _ -> set ctx.ask ctx.global ctx.local ladr `Top
          end
        | _ -> M.bailwith "List function arguments are strange/complicated."
      end
    | `Unknown "list_del" when (get_bool "exp.list-type") ->
      begin match args with
        | [ AddrOf (Var elm,next) ] ->
          begin
            let eadr = AD.singleton (Addr.from_var elm) in
            let lptr = AD.singleton (Addr.from_var_offset (elm, convert_offset ctx.ask ctx.global ctx.local next)) in
            let lprt_val = get ctx.ask ctx.global ctx.local lptr None in
            let lst_poison = `Address (AD.singleton (Addr.from_var ListDomain.list_poison)) in
            let s1 = set ctx.ask ctx.global ctx.local lptr (VD.join lprt_val lst_poison) in
            match get ctx.ask ctx.global ctx.local lptr None with
            | `Address ladr -> begin
                match get ctx.ask ctx.global ctx.local ladr None with
                | `List ld ->
                  let del_ls = ValueDomain.Lists.del eadr ld in
                  let s2 = set ctx.ask ctx.global s1 ladr (`List del_ls) in
                  s2
                | _ -> s1
              end
            | _ -> s1
          end
        | _ -> M.bailwith "List function arguments are strange/complicated."
      end
    | `Unknown "__builtin" ->
      begin match args with
        | Const (CStr "invariant") :: args when List.length args > 0 ->
          List.fold_left (fun d e -> invariant ctx ctx.ask ctx.global d e true) ctx.local args
        | _ -> failwith "Unknown __builtin."
      end
    | `Unknown "exit" ->  raise Deadcode
    | `Unknown "abort" -> raise Deadcode
    | `Unknown "pthread_exit" -> raise Deadcode (* TODO: somehow actually return value, pthread_join doesn't handle anyway? *)
    | `Unknown "__builtin_expect" ->
      begin match lv with
        | Some v -> assign ctx v (List.hd args)
        | _ -> M.bailwith "Strange use of '__builtin_expect' detected --- ignoring."
      end
    | `Unknown "spinlock_check" ->
      begin match lv with
        | Some x -> assign ctx x (List.hd args)
        | None -> ctx.local
      end
    | `Unknown "LAP_Se_SetPartitionMode" -> begin
        match ctx.ask (Queries.EvalInt (List.hd args)) with
        | `Int i when i=1L || i=2L -> ctx.local
        | `Bot -> ctx.local
        | _ -> cpa, Flag.make_main fl, dep
      end
    (* handling thread creations *)
    (*       | `Unknown "LAP_Se_CreateProcess" -> begin
              match List.map (fun x -> stripCasts (constFold false x)) args with
                | [_;AddrOf id;AddrOf r] ->
                    let cpa,_ = invalidate ctx.ask ctx.global ctx.local [Lval id; Lval r] in
                      cpa, fl
                | _ -> raise Deadcode
              end *)
    | `ThreadCreate (f,x) -> cpa, Flag.make_main fl, dep
    (* handling thread joins... sort of *)
    | `ThreadJoin (id,ret_var) ->
      begin match (eval_rv ctx.ask gs st ret_var) with
        | `Int n when n = ID.of_int 0L -> cpa,fl,dep
        | _      -> invalidate ctx.ask gs st [ret_var]
      end
    | `Malloc size -> begin
        match lv with
        | Some lv ->
          let heap_var =
            if (get_bool "exp.malloc-fail")
            then AD.join (heap_var !Tracing.current_loc) AD.null_ptr
            else heap_var !Tracing.current_loc
          in
          (* ignore @@ printf "malloc will allocate %a bytes\n" ID.pretty (eval_int ctx.ask gs st size); *)
          set_many ctx.ask gs st [(heap_var, `Blob (VD.bot (), eval_int ctx.ask gs st size));
                                  (eval_lv ctx.ask gs st lv, `Address heap_var)]
        | _ -> st
      end
    | `Calloc size ->
      begin match lv with
        | Some lv -> (* array length is set to one, as num*size is done when turning into `Calloc *)
          let heap_var = BaseDomain.get_heap_var !Tracing.current_loc in (* TODO calloc can also fail and return NULL *)
          set_many ctx.ask gs st [(AD.from_var heap_var, `Array (CArrays.make (IdxDom.of_int Int64.one) (`Blob (VD.bot (), eval_int ctx.ask gs st size)))); (* TODO why? should be zero-initialized *)
                                  (eval_lv ctx.ask gs st lv, `Address (AD.from_var_offset (heap_var, `Index (IdxDom.of_int 0L, `NoOffset))))]
        | _ -> st
      end
    | `Unknown "__goblint_unknown" ->
      begin match args with
        | [Lval lv] | [CastE (_,AddrOf lv)] ->
          let st = set ctx.ask ctx.global ctx.local (eval_lv ctx.ask ctx.global st lv) `Top in
          st
        | _ ->
          M.bailwith "Function __goblint_unknown expected one address-of argument."
      end
    (* Handling the assertions *)
    | `Unknown "__assert_rtn" -> raise Deadcode (* gcc's built-in assert *)
    | `Unknown "__goblint_check" -> assert_fn ctx (List.hd args) true false
    | `Unknown "__goblint_commit" -> assert_fn ctx (List.hd args) false true
    | `Unknown "__goblint_assert" -> assert_fn ctx (List.hd args) true true
    | `Assert e -> assert_fn ctx e (get_bool "dbg.debug") (not (get_bool "dbg.debug"))
    | _ -> begin
        let st =
          match LF.get_invalidate_action f.vname with
          | Some fnc -> invalidate ctx.ask gs st (fnc `Write  args)
          | None -> (
              (if f.vid <> dummyFunDec.svar.vid  && not (LF.use_special f.vname) then M.warn_each ("Function definition missing for " ^ f.vname));
              let st_expr (v:varinfo) (value) a =
                if is_global ctx.ask v && not (is_static v) then
                  mkAddrOf (Var v, NoOffset) :: a
                else a
              in
              let addrs = CPA.fold st_expr cpa args in
              (* This rest here is just to see if something got spawned. *)
              let flist = collect_funargs ctx.ask gs st args in
              (* invalidate arguments for unknown functions *)
              let (cpa,fl,dep as st) = invalidate ctx.ask gs st addrs in
              let f addr acc =
                try
                  let var = List.hd (AD.to_var_may addr) in
                  let _ = Cilfacade.getdec var in true
                with _ -> acc
              in
              (*
               *  TODO: invalidate vars reachable via args
               *  publish globals
               *  if single-threaded: *call f*, privatize globals
               *  else: spawn f
               *)
              if List.fold_right f flist false
              && not (get_bool "exp.single-threaded")
              && get_bool "exp.unknown_funs_spawn" then
                cpa, Flag.make_main fl, dep
              else
                st
            )
        in
        (* invalidate lhs in case of assign *)
        let st = match lv with
          | None -> st
          | Some x ->
            if M.tracing then M.tracel "invalidate" "Invalidating lhs %a for unknown function call %s\n" d_plainlval x f.vname;
            invalidate ctx.ask gs st [mkAddrOrStartOf x]
        in
        (* apply all registered abstract effects from other analysis on the base value domain *)
        List.map (fun f -> f (fun lv -> (fun x -> set ctx.ask ctx.global st (eval_lv ctx.ask ctx.global st lv) x))) (LF.effects_for f.vname args) |> BatList.fold_left D.meet st
      end

  let combine ctx (lval: lval option) fexp (f: varinfo) (args: exp list) (after: D.t) : D.t =
    let combine_one (loc,lf,ldep as st: D.t) ((fun_st,fun_fl,fun_dep) as fun_d: D.t) =
      (* This function does miscellaneous things, but the main task was to give the
       * handle to the global state to the state return from the function, but now
       * the function tries to add all the context variables back to the callee.
       * Note that, the function return above has to remove all the local
       * variables of the called function from cpa_s. *)
      let add_globals (cpa_s,fl_s,dep_s) (cpa_d,fl_dl, dep_d) =
        (* Remove the return value as this is dealt with separately. *)
        let cpa_s = CPA.remove (return_varinfo ()) cpa_s in
        let new_cpa = CPA.fold CPA.add cpa_s cpa_d in
        (new_cpa, fl_s, dep_s)
      in
      let return_var = return_var () in
      let return_val =
        if CPA.mem (return_varinfo ()) fun_st
        then get ctx.ask ctx.global fun_d return_var None
        else VD.top ()
      in
      let st = add_globals (fun_st,fun_fl, fun_dep) st in
      match lval with
      | None      -> st
      | Some lval -> set_savetop ctx.ask ctx.global st (eval_lv ctx.ask ctx.global st lval) return_val
    in
    combine_one ctx.local after

  let is_unique ctx fl =
    not (BaseDomain.Flag.is_bad fl) ||
    match ctx.ask Queries.IsNotUnique with
    | `Bool false -> true
    | _ -> false

  (* remove this function and everything related to exp.ignored_threads *)
  let is_special_ignorable_thread = function
    | (_, `Lifted f) ->
      let fs = get_list "exp.ignored_threads" |> List.map Json.string in
      List.mem f.vname fs
    | _ -> false


  let call_descr f (es,fl,dep) =
    let short_fun x =
      match x.vtype, CPA.find x es with
      | TPtr (t, attr), `Address a
        when (not (AD.is_top a))
          && List.length (AD.to_var_may a) = 1
          && not (is_immediate_type t)
        ->
        let cv = List.hd (AD.to_var_may a) in
        "ref " ^ VD.short 26 (CPA.find cv es)
      | _, v -> VD.short 30 v
    in
    let args_short = List.map short_fun f.sformals in
    Printable.get_short_list (GU.demangle f.svar.vname ^ "(") ")" 80 args_short

  let part_access ctx e v w =
    let es = Access.LSSet.empty () in
    let _, fl, _ = ctx.local in
    if BaseDomain.Flag.is_multi fl && not (is_special_ignorable_thread fl) then begin
      if is_unique ctx fl then
        let tid = BaseDomain.Flag.short 20 fl in
        (Access.LSSSet.singleton es, Access.LSSet.add ("thread",tid) es)
      else
        (Access.LSSSet.singleton es, es)
    end else
      Access.LSSSet.empty (), es

end

module type MainSpec = sig
  include Spec
  include BaseDomain.ExpEvaluator
  val return_lval: unit -> Cil.lval
  val return_varinfo: unit -> Cil.varinfo
  type extra = (varinfo * Offs.t * bool) list
  val context_cpa: D.t -> BaseDomain.CPA.t
end

module rec Main:MainSpec = MainFunctor(Main:BaseDomain.ExpEvaluator)

let _ =
  (* add ~dep:["expRelation"] after modifying test cases accordingly *)
  MCP.register_analysis (module Main : Spec)<|MERGE_RESOLUTION|>--- conflicted
+++ resolved
@@ -1453,19 +1453,11 @@
         in
         let oldv = eval (Lval x) in
         let v = VD.meet oldv c' in
-<<<<<<< HEAD
-        if is_some_bot v then
-          raise Deadcode
-        else
-          (if M.tracing then M.tracel "inv" "improve lval %a = %a with %a (from %a), meet = %a\n" d_lval x VD.pretty oldv VD.pretty c' ID.pretty c VD.pretty v;
-          set' x v)
-=======
         if is_some_bot v then raise Deadcode
         else (
           if M.tracing then M.tracel "inv" "improve lval %a = %a with %a (from %a), meet = %a\n" d_lval x VD.pretty oldv VD.pretty c' ID.pretty c VD.pretty v;
           set' x v
         )
->>>>>>> 69b75ef6
       | Const _ -> Tuple3.first st (* nothing to do *)
       | CastE ((TInt (ik, _)) as t, e) -> (* Can only meet the t part of an Lval in e with c (unless we meet with all overflow possibilities)! Since there is no good way to do this, we only continue if e has no values outside of t. *)
         (match eval e with
