--- conflicted
+++ resolved
@@ -1807,13 +1807,8 @@
         {st with cpa = new_cpa}
     in
     (* Assign parameters to arguments *)
-<<<<<<< HEAD
-    let pa = GU.zip fundec.sformals vals in
-    let new_cpa = CPA.add_list pa new_cpa in
-=======
-    let pa = zip fundec.sformals vals in
+    let pa = Goblintutil.zip fundec.sformals vals in
     let new_cpa = CPA.add_list pa st'.cpa in
->>>>>>> c3987737
     (* List of reachable variables *)
     let reachable = List.concat (List.map AD.to_var_may (reachable_vars ctx.ask (get_ptrs vals) ctx.global st)) in
     let reachable = List.filter (fun v -> CPA.mem v st.cpa) reachable in
