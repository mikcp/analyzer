--- conflicted
+++ resolved
@@ -814,68 +814,6 @@
           M.debug ("Failed evaluating "^str^" to lvalue"); do_offs AD.unknown_ptr ofs
       end
 
-<<<<<<< HEAD
-  let rec bot_value a (gs:glob_fun) (st: store) (t: typ): value =
-    let bot_comp compinfo: ValueDomain.Structs.t =
-      let nstruct = ValueDomain.Structs.top () in
-      let bot_field nstruct fd = ValueDomain.Structs.replace nstruct fd (bot_value a gs st fd.ftype) in
-      List.fold_left bot_field nstruct compinfo.cfields
-    in
-    match t with
-    | TInt _ -> `Bot (*`Int (ID.bot ()) -- should be lower than any int or address*)
-    | TPtr _ -> `Address (AD.bot ())
-    | TComp ({cstruct=true; _} as ci,_) -> `Struct (bot_comp ci)
-    | TComp ({cstruct=false; _},_) -> `Union (ValueDomain.Unions.bot ())
-    | TArray (ai, None, _) ->
-      `Array (ValueDomain.CArrays.make (IdxDom.bot ()) (bot_value a gs st ai))
-      | TArray (ai, Some exp, _) ->
-        let l = Option.map Cilint.big_int_of_cilint @@ Cil.getInteger (Cil.constFold true exp) in
-        let ik = Cilfacade.ptrdiff_ikind () in
-        `Array (ValueDomain.CArrays.make (BatOption.map_default (IdxDom.of_int ik) (IdxDom.bot ()) l) (bot_value a gs st ai))
-    | TNamed ({ttype=t; _}, _) -> bot_value a gs st t
-    | _ -> `Bot
-
-  let rec init_value a (gs:glob_fun) (st: store) (t: typ): value = (* TODO why is VD.top_value not used here? *)
-    let init_comp compinfo: ValueDomain.Structs.t =
-      let nstruct = ValueDomain.Structs.top () in
-      let init_field nstruct fd = ValueDomain.Structs.replace nstruct fd (init_value a gs st fd.ftype) in
-      List.fold_left init_field nstruct compinfo.cfields
-    in
-    match t with
-    | t when is_mutex_type t -> `Top
-    | TInt (ik,_) -> `Int (ID.top_of ik)
-    | TPtr _ -> `Address (if get_bool "exp.uninit-ptr-safe" then AD.(join null_ptr safe_ptr) else AD.top_ptr)
-    | TComp ({cstruct=true; _} as ci,_) -> `Struct (init_comp ci)
-    | TComp ({cstruct=false; _},_) -> `Union (ValueDomain.Unions.top ())
-    | TArray (ai, None, _) ->
-      `Array (ValueDomain.CArrays.make (IdxDom.bot ())  (if get_bool "exp.partition-arrays.enabled" then (init_value a gs st ai) else (bot_value a gs st ai)))
-    | TArray (ai, Some exp, _) ->
-      let l = Option.map Cilint.big_int_of_cilint @@ Cil.getInteger (Cil.constFold true exp) in
-      `Array (ValueDomain.CArrays.make (BatOption.map_default (IdxDom.of_int (Cilfacade.ptrdiff_ikind ())) (IdxDom.bot ()) l) (if get_bool "exp.partition-arrays.enabled" then (init_value a gs st ai) else (bot_value a gs st ai)))
-    | TNamed ({ttype=t; _}, _) -> init_value a gs st t
-    | _ -> `Top
-
-  let rec top_value a (gs:glob_fun) (st: store) (t: typ): value =
-    let top_comp compinfo: ValueDomain.Structs.t =
-      let nstruct = ValueDomain.Structs.top () in
-      let top_field nstruct fd = ValueDomain.Structs.replace nstruct fd (top_value a gs st fd.ftype) in
-      List.fold_left top_field nstruct compinfo.cfields
-    in
-    match t with
-    | TInt _ -> `Int (ID.top_of (Cilfacade.get_ikind t))
-    | TPtr _ -> `Address AD.top_ptr
-    | TComp ({cstruct=true; _} as ci,_) -> `Struct (top_comp ci)
-    | TComp ({cstruct=false; _},_) -> `Union (ValueDomain.Unions.top ())
-    | TArray (ai, None, _) ->
-      `Array (ValueDomain.CArrays.make (IdxDom.top ()) (if get_bool "exp.partition-arrays.enabled" then (top_value a gs st ai) else (bot_value a gs st ai)))
-    | TArray (ai, Some exp, _) ->
-      let l = Option.map Cilint.big_int_of_cilint @@ Cil.getInteger (Cil.constFold true exp) in
-      `Array (ValueDomain.CArrays.make (BatOption.map_default (IdxDom.of_int (Cilfacade.ptrdiff_ikind ())) (IdxDom.top ()) l) (if get_bool "exp.partition-arrays.enabled" then (top_value a gs st ai) else (bot_value a gs st ai)))
-    | TNamed ({ttype=t; _}, _) -> top_value a gs st t
-    | _ -> `Top
-
-=======
->>>>>>> a1356c10
   (* run eval_rv from above and keep a result that is bottom *)
   (* this is needed for global variables *)
   let eval_rv_keep_bot = eval_rv
@@ -955,11 +893,7 @@
           let r = get ~full:true ctx.ask ctx.global ctx.local a  None in
           (* ignore @@ printf "BlobSize %a = %a\n" d_plainexp e VD.pretty r; *)
           (match r with
-<<<<<<< HEAD
-           | `Blob (_,s) -> (match ID.to_int s with Some i -> `Int (to_int i) | None -> `Top)
-=======
-           | `Blob (_,s,_) -> (match ID.to_int s with Some i -> `Int i | None -> `Top)
->>>>>>> a1356c10
+           | `Blob (_,s,_) -> (match ID.to_int s with Some i -> `Int (to_int i) | None -> `Top)
            | _ -> `Top)
         | _ -> `Top
       end
@@ -2180,14 +2114,9 @@
             if get_bool "exp.malloc.fail"
             then AD.join addr AD.null_ptr (* calloc can fail and return NULL *)
             else addr in
-<<<<<<< HEAD
-          set_many ctx.ask gs st [(add_null (AD.from_var heap_var), TVoid [], `Array (CArrays.make (IdxDom.of_int (Cilfacade.ptrdiff_ikind ()) BI.one) (`Blob (VD.bot (), eval_int ctx.ask gs st size)))); (* TODO why? should be zero-initialized *)
-                                  (eval_lv ctx.ask gs st lv, (Cil.typeOfLval lv), `Address (add_null (AD.from_var_offset (heap_var, `Index (IdxDom.of_int (Cilfacade.ptrdiff_ikind ()) BI.zero, `NoOffset)))))]
-=======
           (* the memory that was allocated by calloc is set to bottom, but we keep track that it originated from calloc, so when bottom is read from memory allocated by calloc it is turned to zero *)
-          set_many ctx.ask gs st [(add_null (AD.from_var heap_var), TVoid [], `Array (CArrays.make (IdxDom.of_int Int64.one) (`Blob (VD.bot (), eval_int ctx.ask gs st size, false))));
-                                  (eval_lv ctx.ask gs st lv, (Cil.typeOfLval lv), `Address (add_null (AD.from_var_offset (heap_var, `Index (IdxDom.of_int 0L, `NoOffset)))))]
->>>>>>> a1356c10
+          set_many ctx.ask gs st [(add_null (AD.from_var heap_var), TVoid [], `Array (CArrays.make (IdxDom.of_int (Cilfacade.ptrdiff_ikind ()) BI.one) (`Blob (VD.bot (), eval_int ctx.ask gs st size, false))));
+                                  (eval_lv ctx.ask gs st lv, (Cil.typeOfLval lv), `Address (add_null (AD.from_var_offset (heap_var, `Index (IdxDom.of_int  (Cilfacade.ptrdiff_ikind ()) BI.zero, `NoOffset)))))]
         | _ -> st
       end
     | `Unknown "__goblint_unknown" ->
