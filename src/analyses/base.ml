--- conflicted
+++ resolved
@@ -1118,9 +1118,6 @@
       let cil_offset = Offs.to_cil_offset offs in
       let t = match t_override with
         | Some t -> t
-<<<<<<< HEAD
-        | None -> Cil.typeOf (Lval(Var x, cil_offset)) in
-=======
         | None ->
           let is_heap_var = match a (Q.IsHeapVar x) with `Bool(true) -> true | _ -> false in
           if is_heap_var then
@@ -1136,7 +1133,6 @@
               M.warn ("Cil.typeOfLval failed Could not obtain the type of "^ sprint d_lval (Var x, cil_offset));
               lval_type
       in
->>>>>>> 4c50defe
       if M.tracing then M.tracel "setosek" ~var:firstvar "update_one_addr: start with '%a' (type '%a') \nstate:%a\n\n" AD.pretty (AD.from_var_offset (x,offs)) d_type x.vtype CPA.pretty st;
       if isFunctionType x.vtype then begin
         if M.tracing then M.tracel "setosek" ~var:firstvar "update_one_addr: returning: '%a' is a function type \n" d_type x.vtype;
@@ -1740,11 +1736,7 @@
             let t = v.vtype in
             let iv = bot_value ctx.ask ctx.global ctx.local v.vtype in (* correct bottom value for top level variable *)
             let nv = VD.update_offset ctx.ask iv offs rval_val (Some  (Lval lval)) lval t in (* do desired update to value *)
-<<<<<<< HEAD
-            set_savetop ctx.ask ctx.global ctx.local (AD.from_var v) nv (* set top-level variable to updated value *)
-=======
             set_savetop ctx.ask ctx.global ctx.local (AD.from_var v) lval_t nv (* set top-level variable to updated value *)
->>>>>>> 4c50defe
           | _ ->
             set_savetop ctx.ask ctx.global ctx.local lval_val lval_t rval_val ~lval_raw:lval ~rval_raw:rval
           )
@@ -2188,13 +2180,8 @@
             if get_bool "exp.malloc.fail"
             then AD.join addr AD.null_ptr (* calloc can fail and return NULL *)
             else addr in
-<<<<<<< HEAD
-          set_many ctx.ask gs st [(add_null (AD.from_var heap_var), `Array (CArrays.make (IdxDom.of_int (Cilfacade.ptrdiff_ikind ()) BI.one) (`Blob (VD.bot (), eval_int ctx.ask gs st size)))); (* TODO why? should be zero-initialized *)
-                                  (eval_lv ctx.ask gs st lv, `Address (add_null (AD.from_var_offset (heap_var, `Index (IdxDom.of_int (Cilfacade.ptrdiff_ikind ()) BI.zero, `NoOffset)))))]
-=======
-          set_many ctx.ask gs st [(add_null (AD.from_var heap_var), TVoid [], `Array (CArrays.make (IdxDom.of_int Int64.one) (`Blob (VD.bot (), eval_int ctx.ask gs st size)))); (* TODO why? should be zero-initialized *)
-                                  (eval_lv ctx.ask gs st lv, (Cil.typeOfLval lv), `Address (add_null (AD.from_var_offset (heap_var, `Index (IdxDom.of_int 0L, `NoOffset)))))]
->>>>>>> 4c50defe
+          set_many ctx.ask gs st [(add_null (AD.from_var heap_var), TVoid [], `Array (CArrays.make (IdxDom.of_int (Cilfacade.ptrdiff_ikind ()) BI.one) (`Blob (VD.bot (), eval_int ctx.ask gs st size)))); (* TODO why? should be zero-initialized *)
+                                  (eval_lv ctx.ask gs st lv, (Cil.typeOfLval lv), `Address (add_null (AD.from_var_offset (heap_var, `Index (IdxDom.of_int (Cilfacade.ptrdiff_ikind ()) BI.zero, `NoOffset)))))]
         | _ -> st
       end
     | `Unknown "__goblint_unknown" ->
