(** Value analysis.  *)

open Prelude.Ana
open Analyses
open GobConfig
module A = Analyses
module H = Hashtbl
module Q = Queries

module GU = Goblintutil
module ID = ValueDomain.ID
module IdxDom = ValueDomain.IndexDomain
module IntSet = SetDomain.Make (IntDomain.Integers)
module AD = ValueDomain.AD
module Addr = ValueDomain.Addr
module Offs = ValueDomain.Offs
module LF = LibraryFunctions
module CArrays = ValueDomain.CArrays
module BI = IntOps.BigIntOps

let is_global (a: Q.ask) (v: varinfo): bool =
  v.vglob || match a (Q.MayEscape v) with `MayBool tv -> tv | _ -> false

let is_static (v:varinfo): bool = v.vstorage == Static

(* The unknown pointer arguments for these functions should get a special treatment for the library analysis *)
let mainfuns () = Set.of_list @@ List.map Json.string (get_list "mainfun")

let precious_globs = ref []
let is_precious_glob v = List.exists (fun x -> v.vname = Json.string x) !precious_globs

let privatization = ref false
let is_private (a: Q.ask) (_,_) (v: varinfo): bool =
  !privatization &&
  (not (ThreadFlag.is_multi a) && is_precious_glob v ||
   match a (Q.MayBePublic v) with `MayBool tv -> not tv | _ ->
   if M.tracing then M.tracel "osek" "isPrivate yields top(!!!!)";
   false)

module MainFunctor(RVEval:BaseDomain.ExpEvaluator) =
struct
  include Analyses.DefaultSpec

  exception Top

  module VD     = BaseDomain.VD
  module CPA    = BaseDomain.CPA
  module Dep    = BaseDomain.PartDeps

  module Dom    = BaseDomain.DomFunctor(RVEval)

  module G      = BaseDomain.VD
  module D      = Dom
  module C      = Dom
  module V      = Basetype.Variables


  let name () = "base"
  let startstate v = CPA.bot (), Dep.bot ()
  let exitstate  v = CPA.bot (), Dep.bot ()


  let morphstate v (cpa,dep) = cpa, dep

  type cpa = CPA.t
  type extra = (varinfo * Offs.t * bool) list
  type store = D.t
  type value = VD.t
  type address = AD.t
  type glob_fun  = V.t -> G.t
  type glob_diff = (V.t * G.t) list

  (**************************************************************************
   * Helpers
   **************************************************************************)

  (* hack for char a[] = {"foo"} or {'f','o','o', '\000'} *)
  let char_array : (lval, bytes) Hashtbl.t = Hashtbl.create 500

  let hash    (x,_)             = Hashtbl.hash x
  let equal   (x1,_) (y1,_) = CPA.equal x1 y1
  let leq     (x1,_) (y1,_) = CPA.leq   x1 y1
  let compare (x1,_) (y1,_) = CPA.compare x1 y1


  (**************************************************************************
   * Initializing my variables
   **************************************************************************)

  let return_varstore = ref dummyFunDec.svar
  let return_varinfo () = !return_varstore
  let return_var () = AD.from_var (return_varinfo ())
  let return_lval (): lval = (Var (return_varinfo ()), NoOffset)

<<<<<<< HEAD
  let heap_var (type_sig: typ) = AD.from_var (BaseDomain.get_heap_var type_sig)
  let argument_var (type_sig: typ) = AD.from_var (BaseDomain.get_heap_var type_sig ~arg: true)
=======
  let heap_var ctx =
    let info = match (ctx.ask Q.HeapVar) with
      | `Varinfo (`Lifted vinfo) -> vinfo
      | _ -> failwith("Ran without a malloc analysis.") in
    info
>>>>>>> 6ca68467

  let init () =
    privatization := get_bool "exp.privatization";
    precious_globs := get_list "exp.precious_globs";
    return_varstore := Goblintutil.create_var @@ makeVarinfo false "RETURN" voidType

  (**************************************************************************
   * Abstract evaluation functions
   **************************************************************************)

  let iDtoIdx n =
    match ID.to_int n with
    | None -> IdxDom.top ()
    | Some n -> IdxDom.of_int (Cilfacade.ptrdiff_ikind ()) n

  let unop_ID = function
    | Neg  -> ID.neg
    | BNot -> ID.bitnot
    | LNot -> ID.lognot

  (* Evaluating Cil's unary operators. *)
  let evalunop op typ = function
    | `Int v1 -> `Int (ID.cast_to (Cilfacade.get_ikind typ) (unop_ID op v1))
    | `Bot -> `Bot
    | _ -> VD.top ()

  let binop_ID (result_ik: Cil.ikind) = function
    | PlusA -> ID.add
    | MinusA -> ID.sub
    | Mult -> ID.mul
    | Div -> ID.div
    | Mod -> ID.rem
    | Lt -> ID.lt
    | Gt -> ID.gt
    | Le -> ID.le
    | Ge -> ID.ge
    | Eq -> ID.eq
    | Ne -> ID.ne
    | BAnd -> ID.bitand
    | BOr -> ID.bitor
    | BXor -> ID.bitxor
    | Shiftlt -> ID.shift_left
    | Shiftrt -> ID.shift_right
    | LAnd -> ID.logand
    | LOr -> ID.logor
    | b -> (fun x y -> (ID.top_of result_ik))

  (* Evaluate binop for two abstract values: *)
  let evalbinop (op: binop) (t1:typ) (a1:value) (t2:typ) (a2:value) (t:typ) :value =
    if M.tracing then M.tracel "eval" "evalbinop %a %a %a\n" d_binop op VD.pretty a1 VD.pretty a2;
    (* We define a conversion function for the easy cases when we can just use
     * the integer domain operations. *)
    let bool_top ik = ID.(join (of_int ik BI.zero) (of_int ik BI.one)) in
    (* An auxiliary function for ptr arithmetic on array values. *)
    let addToAddr n (addr:Addr.t) =
      let typeOffsetOpt o t =
        try
          Some (typeOffset t o)
        with Errormsg.Error ->
          None
      in
      (* adds n to the last offset *)
      let rec addToOffset n (t:typ option) = function
        | `Index (i, `NoOffset) ->
          (* If we have arrived at the last Offset and it is an Index, we add our integer to it *)
          `Index(IdxDom.add i (iDtoIdx n), `NoOffset)
        | `Field (f, `NoOffset) ->
          (* If we have arrived at the last Offset and it is a Field,
           * then check if we're subtracting exactly its offsetof.
           * If so, n cancels out f exactly.
           * This is to better handle container_of hacks. *)
          let n_offset = iDtoIdx n in
          begin match t with
            | Some t ->
              let (f_offset_bits, _) = bitsOffset t (Field (f, NoOffset)) in
              let f_offset = IdxDom.of_int (Cilfacade.ptrdiff_ikind ()) (BI.of_int (f_offset_bits / 8)) in
              begin match IdxDom.(to_bool (eq f_offset (neg n_offset))) with
                | Some true -> `NoOffset
                | _ -> `Field (f, `Index (n_offset, `NoOffset))
              end
            | None -> `Field (f, `Index (n_offset, `NoOffset))
          end
        | `Index (i, o) ->
          let t' = BatOption.bind t (typeOffsetOpt (Index (integer 0, NoOffset))) in (* actual index value doesn't matter for typeOffset *)
          `Index(i, addToOffset n t' o)
        | `Field (f, o) ->
          let t' = BatOption.bind t (typeOffsetOpt (Field (f, NoOffset))) in
          `Field(f, addToOffset n t' o)
        | `NoOffset -> `Index(iDtoIdx n, `NoOffset)
      in
      let default = function
        | Addr.NullPtr when GU.opt_predicate (BI.equal BI.zero) (ID.to_int n) -> Addr.NullPtr
        | Addr.SafePtr | Addr.NullPtr when get_bool "exp.ptr-arith-safe" -> Addr.SafePtr
        | _ -> Addr.UnknownPtr
      in
      match Addr.to_var_offset addr with
      | [x, o] -> Addr.from_var_offset (x, addToOffset n (Some x.vtype) o)
      | _ -> default addr
    in
    (* The main function! *)
    match a1,a2 with
    (* For the integer values, we apply the domain operator *)
    | `Int v1, `Int v2 ->
      let result_ik = Cilfacade.get_ikind t in
      `Int (ID.cast_to result_ik (binop_ID result_ik op v1 v2))
    (* For address +/- value, we try to do some elementary ptr arithmetic *)
    | `Address p, `Int n
    | `Int n, `Address p when op=Eq || op=Ne ->
      `Int (match ID.to_bool n, AD.to_bool p with
          | Some a, Some b -> ID.of_bool (Cilfacade.get_ikind t) (op=Eq && a=b || op=Ne && a<>b)
          | _ -> bool_top (Cilfacade.get_ikind t))
    | `Address p, `Int n  -> begin
        match op with
        (* For array indexing e[i] and pointer addition e + i we have: *)
        | IndexPI | PlusPI ->
          `Address (AD.map (addToAddr n) p)
        (* Pointer subtracted by a value (e-i) is very similar *)
        (* Cast n to the (signed) ptrdiff_ikind, then add the its negated value. *)
        | MinusPI ->
          let n = ID.neg (ID.cast_to (Cilfacade.ptrdiff_ikind ()) n) in
          `Address (AD.map (addToAddr n) p)
        | Mod -> `Int (ID.top_of (Cilfacade.ptrdiff_ikind ())) (* we assume that address is actually casted to int first*)
        | _ -> `Address AD.top_ptr
      end
    (* If both are pointer values, we can subtract them and well, we don't
     * bother to find the result in most cases, but it's an integer. *)
    | `Address p1, `Address p2 -> begin
        let result_ik = Cilfacade.get_ikind t in
        let eq x y = if AD.is_definite x && AD.is_definite y then Some (AD.Addr.equal (AD.choose x) (AD.choose y)) else None in
        match op with
        (* TODO use ID.of_incl_list [0; 1] for all comparisons *)
        | MinusPP ->
          (* when subtracting pointers to arrays, per 6.5.6 of C-standard if we subtract two pointers to the same array, the difference *)
          (* between them is the difference in subscript *)
          begin
            let rec calculateDiffFromOffset x y =
              match x, y with
              | `Field ((xf:Cil.fieldinfo), xo), `Field((yf:Cil.fieldinfo), yo)
                when  xf.floc = yf.floc && xf.fname = yf.fname && Cil.typeSig xf.ftype = Cil.typeSig yf.ftype && xf.fbitfield = yf.fbitfield && xf.fattr = yf.fattr ->
                calculateDiffFromOffset xo yo
              | `Index (i, `NoOffset), `Index(j, `NoOffset) ->
                begin
                  let diff = ValueDomain.IndexDomain.sub i j in
                  let ik = Cilfacade.get_ikind t in
                  match ValueDomain.IndexDomain.to_int diff with
                  | Some z -> `Int(ID.of_int ik z)
                  | _ -> `Int (ID.top_of ik)
                end
              | `Index (xi, xo), `Index(yi, yo) when xi = yi ->
                calculateDiffFromOffset xo yo
              | _ -> `Int (ID.top_of result_ik)
            in
            if AD.is_definite p1 && AD.is_definite p2 then
              match Addr.to_var_offset (AD.choose p1), Addr.to_var_offset (AD.choose p2) with
              | [x, xo], [y, yo] when x.vid = y.vid ->
                calculateDiffFromOffset xo yo
              | _ ->
                `Int (ID.top_of result_ik)
            else
              `Int (ID.top_of result_ik)
          end
        | Eq ->
          let ik = Cilfacade.get_ikind t in
          `Int (if AD.is_bot (AD.meet p1 p2) then ID.of_int ik BI.zero else match eq p1 p2 with Some x when x -> ID.of_int ik BI.one | _ -> bool_top ik)
        | Ne ->
          let ik = Cilfacade.get_ikind t in
          `Int (if AD.is_bot (AD.meet p1 p2) then ID.of_int ik BI.one else match eq p1 p2 with Some x when x -> ID.of_int ik BI.zero | _ -> bool_top ik)
        | _ -> VD.top ()
      end
    (* For other values, we just give up! *)
    | `Bot, _ -> `Bot
    | _, `Bot -> `Bot
    | _ -> VD.top ()

  (* Auxiliary function to append an additional offset to a given offset. *)
  let rec add_offset ofs add =
    match ofs with
    | `NoOffset -> add
    | `Field (fld, `NoOffset) -> `Field (fld, add)
    | `Field (fld, ofs) -> `Field (fld, add_offset ofs add)
    | `Index (exp, `NoOffset) -> `Index (exp, add)
    | `Index (exp, ofs) -> `Index (exp, add_offset ofs add)

  (* We need the previous function with the varinfo carried along, so we can
   * map it on the address sets. *)
  let add_offset_varinfo add ad =
    match Addr.to_var_offset ad with
    | [x,ofs] -> Addr.from_var_offset (x, add_offset ofs add)
    | _ -> ad

  (* evaluate value using our "query functions" *)
  let eval_rv_pre (ask: Q.ask) exp _ =
    let binop op e1 e2 =
      let equality () =
        match ask (Q.MustBeEqual (e1,e2)) with
        | `MustBool true ->
          if M.tracing then M.tracel "query" "MustBeEqual (%a, %a) = %b\n" d_exp e1 d_exp e2 true;
          Some true
        | _ -> None
      in
      let ptrdiff_ikind = match !ptrdiffType with TInt (ik,_) -> ik | _ -> assert false in
      match op with
      | MinusA when equality () = Some true ->
        let ik = Cilfacade.get_ikind (Cil.typeOf exp) in
        Some (`Int (ID.of_int ik BI.zero))
      | MinusPI
      | MinusPP when equality () = Some true -> Some (`Int (ID.of_int ptrdiff_ikind BI.zero))
      | MinusPI
      | MinusPP when equality () = Some false -> Some (`Int (ID.of_excl_list ptrdiff_ikind [BI.zero]))
      | Le
      | Ge when equality () = Some true ->
        let ik = Cilfacade.get_ikind (Cil.typeOf exp) in
        Some (`Int (ID.of_bool ik true))
      | Lt
      | Gt when equality () = Some true ->
          let ik = Cilfacade.get_ikind (Cil.typeOf exp) in
          Some (`Int (ID.of_bool ik false))
      | Eq -> (match equality () with Some tv ->
          let ik = Cilfacade.get_ikind (Cil.typeOf exp) in
          Some (`Int (ID.of_bool ik tv)) | None -> None)
      | Ne -> (match equality () with Some tv ->
          let ik = Cilfacade.get_ikind (Cil.typeOf exp) in
          Some (`Int (ID.of_bool ik (not tv))) | None -> None)
      | _ -> None
    in
    match exp with
    | BinOp (op,arg1,arg2,_) -> binop op arg1 arg2
    | _ -> None


  (**************************************************************************
   * State functions
   **************************************************************************)

  let globalize ?(privates=false) a (cpa,dep): cpa * glob_diff  =
    (* For each global variable, we create the diff *)
    let add_var (v: varinfo) (value) (cpa,acc) =
      if M.tracing then M.traceli "globalize" ~var:v.vname "Tracing for %s\n" v.vname;
      let res =
        if is_global a v && ((privates && not (is_precious_glob v)) || not (is_private a (cpa,dep) v)) then begin
          if M.tracing then M.tracec "globalize" "Publishing its value: %a\n" VD.pretty value;
          (CPA.remove v cpa, (v,value) :: acc)
        end else
          (cpa,acc)
      in
      if M.tracing then M.traceu "globalize" "Done!\n";
      res
    in
    (* We fold over the local state, and collect the globals *)
    CPA.fold add_var cpa (cpa, [])

  let sync' privates multi ctx: D.t * glob_diff =
    let cpa,dep = ctx.local in
    let privates = privates || (!GU.earlyglobs && not multi) in
    let cpa, diff = if !GU.earlyglobs || multi then globalize ~privates:privates ctx.ask ctx.local else (cpa,[]) in
    (cpa, dep), diff

  let sync ctx = sync' false (ThreadFlag.is_multi ctx.ask) ctx

  let publish_all ctx =
    List.iter (fun ((x,d)) -> ctx.sideg x d) (snd (sync' true true ctx))

  (** [get st addr] returns the value corresponding to [addr] in [st]
   *  adding proper dependencies.
   *  For the exp argument it is always ok to put None. This means not using precise information about
   *  which part of an array is involved.  *)
  let rec get ?(full=false) a (gs: glob_fun) (st,dep: store) (addrs:address) (exp:exp option): value =
    let at = AD.get_type addrs in
    let firstvar = if M.tracing then try (List.hd (AD.to_var_may addrs)).vname with _ -> "" else "" in
    let get_global x = gs x in
    if M.tracing then M.traceli "get" ~var:firstvar "Address: %a\nState: %a\n" AD.pretty addrs CPA.pretty st;
    (* Finding a single varinfo*offset pair *)
    let res =
      let f_addr (x, offs) =
        (* get hold of the variable value, either from local or global state *)
<<<<<<< HEAD
        (* TODO: Return top for globals *)
        let var = if GobConfig.get_bool "ana.library" && is_global a x
          then VD.top ()
          else (
            if (!GU.earlyglobs || Flag.is_multi fl) && is_global a x then
                match CPA.find x st with
                | `Bot -> (if M.tracing then M.tracec "get" "Using global invariant.\n"; get_global x)
                | x -> (if M.tracing then M.tracec "get" "Using privatized version.\n"; x)
              else begin
                if M.tracing then M.tracec "get" "Singlethreaded mode.\n";
                CPA.find x st
              end
          )
=======
        let var = if (!GU.earlyglobs || ThreadFlag.is_multi a) && is_global a x then
            match CPA.find x st with
            | `Bot -> (if M.tracing then M.tracec "get" "Using global invariant.\n"; get_global x)
            | x -> (if M.tracing then M.tracec "get" "Using privatized version.\n"; x)
          else begin
            if M.tracing then M.tracec "get" "Singlethreaded mode.\n";
            CPA.find x st
          end
>>>>>>> 6ca68467
        in

        let v = VD.eval_offset a (fun x -> get a gs (st,dep) x exp) var offs exp (Some (Var x, Offs.to_cil_offset offs)) x.vtype in
        if M.tracing then M.tracec "get" "var = %a, %a = %a\n" VD.pretty var AD.pretty (AD.from_var_offset (x, offs)) VD.pretty v;
        if full then v else match v with
          | `Blob (c,s,_) -> c
          | x -> x
      in
      let f x =
        match Addr.to_var_offset x with
        | [x] -> f_addr x                    (* normal reference *)
        | _ when x = Addr.NullPtr -> VD.bot () (* null pointer *)
        | _ -> `Int (ID.top_of IChar)       (* string pointer *)
      in
      (* We form the collecting function by joining *)
      let c x = match x with (* If address type is arithmetic, and our value is an int, we cast to the correct ik *)
        | `Int _ when Cil.isArithmeticType at -> VD.cast at x
        | _ -> x
      in
      let f x a = VD.join (c @@ f x) a in      (* Finally we join over all the addresses in the set. If any of the
       * addresses is a topped value, joining will fail. *)
      try AD.fold f addrs (VD.bot ()) with SetDomain.Unsupported _ -> VD.top ()
    in
    if M.tracing then M.traceu "get" "Result: %a\n" VD.pretty res;
    res

  let is_always_unknown variable = variable.vstorage = Extern || Ciltools.is_volatile_tp variable.vtype || (GobConfig.get_bool "ana.library" && variable.vglob)


  (**************************************************************************
   * Auxiliary functions for function calls
   **************************************************************************)

  (* The normal haskell zip that throws no exception *)
  let rec zip x y = match x,y with
    | (x::xs), (y::ys) -> (x,y) :: zip xs ys
    | _ -> []

  (* From a list of values, presumably arguments to a function, simply extract
   * the pointer arguments. *)
  let get_ptrs (vals: value list): address list =
    let f x acc = match x with
      | `Address adrs when AD.is_top adrs ->
        M.warn_each "Unknown address given as function argument"; acc
      | `Address adrs when AD.to_var_may adrs = [] -> acc
      | `Address adrs ->
        let typ = AD.get_type adrs in
        if isFunctionType typ then acc else adrs :: acc
      | `Top -> M.warn_each "Unknown value type given as function argument"; acc
      | _ -> acc
    in
    List.fold_right f vals []

  (* Get the list of addresses accessable immediately from a given address, thus
   * all pointers within a structure should be considered, but we don't follow
   * pointers. We return a flattend representation, thus simply an address (set). *)
  let reachable_from_address (ask: Q.ask) (gs:glob_fun) st (adr: address): address =
    if M.tracing then M.tracei "reachability" "Checking for %a\n" AD.pretty adr;
    let empty = AD.empty () in
    let rec reachable_from_value (value: value) =
      if M.tracing then M.trace "reachability" "Checking value %a\n" VD.pretty value;
      match value with
      | `Top ->
        let typ = AD.get_type adr in
        let warning = "Unknown value in " ^ AD.short 40 adr ^ " could be an escaped pointer address!" in
        if VD.is_immediate_type typ then () else M.warn_each warning; empty
      | `Bot -> (*M.debug "A bottom value when computing reachable addresses!";*) empty
      | `Address adrs when AD.is_top adrs ->
        let warning = "Unknown address in " ^ AD.short 40 adr ^ " has escaped." in
        M.warn_each warning; empty
      (* The main thing is to track where pointers go: *)
      | `Address adrs -> adrs
      (* Unions are easy, I just ingore the type info. *)
      | `Union (t,e) -> reachable_from_value e
      (* For arrays, we ask to read from an unknown index, this will cause it
       * join all its values. *)
      | `Array a -> reachable_from_value (ValueDomain.CArrays.get ask a (ExpDomain.top (), ValueDomain.ArrIdxDomain.top ()))
      | `Blob (e,_,_) -> reachable_from_value e
      | `List e -> reachable_from_value (`Address (ValueDomain.Lists.entry_rand e))
      | `Struct s -> ValueDomain.Structs.fold (fun k v acc -> AD.join (reachable_from_value v) acc) s empty
      | `Int _ -> empty
    in
    let res = reachable_from_value (get ask gs st adr None) in
    if M.tracing then M.traceu "reachability" "Reachable addresses: %a\n" AD.pretty res;
    res

  (* The code for getting the variables reachable from the list of parameters.
   * This section is very confusing, because I use the same construct, a set of
   * addresses, as both AD elements abstracting individual (ambiguous) addresses
   * and the workset of visited addresses. *)
  let reachable_vars (ask: Q.ask) (args: address list) (gs:glob_fun) (st: store): address list =
    if M.tracing then M.traceli "reachability" "Checking reachable arguments from [%a]!\n" (d_list ", " AD.pretty) args;
    let empty = AD.empty () in
    (* We begin looking at the parameters: *)
    let argset = List.fold_right (AD.join) args empty in
    let workset = ref argset in
    (* And we keep a set of already visited variables *)
    let visited = ref empty in
    while not (AD.is_empty !workset) do
      visited := AD.union !visited !workset;
      (* ok, let's visit all the variables in the workset and collect the new variables *)
      let visit_and_collect var (acc: address): address =
        let var = AD.singleton var in (* Very bad hack! Pathetic really! *)
        AD.union (reachable_from_address ask gs st var) acc in
      let collected = AD.fold visit_and_collect !workset empty in
      (* And here we remove the already visited variables *)
      workset := AD.diff collected !visited
    done;
    (* Return the list of elements that have been visited. *)
    if M.tracing then M.traceu "reachability" "All reachable vars: %a\n" AD.pretty !visited;
    List.map AD.singleton (AD.elements !visited)

  let drop_non_ptrs (st:CPA.t) : CPA.t =
    if CPA.is_top st then st else
      let rec replace_val = function
        | `Address _ as v -> v
        | `Blob (v,s,o) ->
          begin match replace_val v with
            | `Blob (`Top,_,_)
            | `Top -> `Top
            | t -> `Blob (t,s,o)
          end
        | `Struct s ->
          let one_field fl vl st =
            match replace_val vl with
            | `Top -> st
            | v    -> ValueDomain.Structs.replace st fl v
          in
          `Struct (ValueDomain.Structs.fold one_field (ValueDomain.Structs.top ()) s)
        | _ -> `Top
      in
      CPA.map replace_val st

  let drop_ints (st:CPA.t) : CPA.t =
    if CPA.is_top st then st else
      let rec replace_val = function
        | `Int _       -> `Top
        | `Array n     -> `Array (ValueDomain.CArrays.map replace_val n)
        | `Struct n    -> `Struct (ValueDomain.Structs.map replace_val n)
        | `Union (f,v) -> `Union (f,replace_val v)
        | `Blob (n,s,o)  -> `Blob (replace_val n,s,o)
        | `Address x -> `Address (ValueDomain.AD.map ValueDomain.Addr.drop_ints x)
        | x -> x
      in
      CPA.map replace_val st

  let drop_interval32 = CPA.map (function `Int x -> `Int (ID.no_interval32 x) | x -> x)

  let context (cpa,dep) =
    let f t f (cpa,dep) = if t then f cpa, dep else cpa, dep in
    (cpa,dep) |>
    f !GU.earlyglobs (CPA.filter (fun k v -> not (V.is_global k) || is_precious_glob k))
    %> f (get_bool "exp.addr-context") drop_non_ptrs
    %> f (get_bool "exp.no-int-context") drop_ints
    %> f (get_bool "exp.no-interval32-context") drop_interval32

  let context_cpa (cpa,dep) = fst @@ context (cpa,dep)

  let convertToQueryLval x =
    let rec offsNormal o =
      let toInt i =
        match IdxDom.to_int i with
        | Some x ->
          (* TODO: Handle values outside of int64 *)
          let x = BI.to_int64 x in
          Const (CInt64 (x,IInt, None))
        | _ -> mkCast (Const (CStr "unknown")) intType

      in
      match o with
      | `NoOffset -> `NoOffset
      | `Field (f,o) -> `Field (f,offsNormal o)
      | `Index (i,o) -> `Index (toInt i,offsNormal o)
    in
    match x with
    | ValueDomain.AD.Addr.Addr (v,o) ->[v,offsNormal o]
    | _ -> []

  let addrToLvalSet a =
    let add x y = Q.LS.add y x in
    try
      AD.fold (fun e c -> List.fold_left add c (convertToQueryLval e)) a (Q.LS.empty ())
    with SetDomain.Unsupported _ -> Q.LS.top ()

  let reachable_top_pointers_types ctx (ps: AD.t) : Queries.TS.t =
    let module TS = Queries.TS in
    let empty = AD.empty () in
    let reachable_from_address (adr: address) =
      let with_type t = function
        | (ad,ts,true) ->
          begin match unrollType t with
            | TPtr (p,_) ->
              (ad, TS.add (unrollType p) ts, false)
            | _ ->
              (ad, ts, false)
          end
        | x -> x
      in
      let with_field (a,t,b) = function
        | `Top -> (AD.empty (), TS.top (), false)
        | `Bot -> (a,t,false)
        | `Lifted f -> with_type f.ftype (a,t,b)
      in
      let rec reachable_from_value (value: value) =
        match value with
        | `Top -> (empty, TS.top (), true)
        | `Bot -> (empty, TS.bot (), false)
        | `Address adrs when AD.is_top adrs -> (empty,TS.bot (), true)
        | `Address adrs -> (adrs,TS.bot (), AD.has_unknown adrs)
        | `Union (t,e) -> with_field (reachable_from_value e) t
        | `Array a -> reachable_from_value (ValueDomain.CArrays.get ctx.ask a (ExpDomain.top(), ValueDomain.ArrIdxDomain.top ()))
        | `Blob (e,_,_) -> reachable_from_value e
        | `List e -> reachable_from_value (`Address (ValueDomain.Lists.entry_rand e))
        | `Struct s ->
          let join_tr (a1,t1,_) (a2,t2,_) = AD.join a1 a2, TS.join t1 t2, false in
          let f k v =
            join_tr (with_type k.ftype (reachable_from_value v))
          in
          ValueDomain.Structs.fold f s (empty, TS.bot (), false)
        | `Int _ -> (empty, TS.bot (), false)
      in
      reachable_from_value (get ctx.ask ctx.global ctx.local adr None)
    in
    let visited = ref empty in
    let work = ref ps in
    let collected = ref (TS.empty ()) in
    while not (AD.is_empty !work) do
      let next = ref empty in
      let do_one a =
        let (x,y,_) = reachable_from_address (AD.singleton a) in
        collected := TS.union !collected y;
        next := AD.union !next x
      in
      if not (AD.is_top !work) then
        AD.iter do_one !work;
      visited := AD.union !visited !work;
      work := AD.diff !next !visited
    done;
    !collected

  (* The evaluation function as mutually recursive eval_lv & eval_rv *)
  let rec eval_rv (a: Q.ask) (gs:glob_fun) (st: store) (exp:exp): value =
    let rec do_offs def = function (* for types that only have one value *)
      | Field (fd, offs) -> begin
          match Goblintutil.is_blessed (TComp (fd.fcomp, [])) with
          | Some v -> do_offs (`Address (AD.singleton (Addr.from_var_offset (v,convert_offset a gs st (Field (fd, offs)))))) offs
          | None -> do_offs def offs
        end
      | Index (_, offs) -> do_offs def offs
      | NoOffset -> def
    in
    (* we have a special expression that should evaluate to top ... *)
    if exp = MyCFG.unknown_exp then VD.top () else
      (* First we try with query functions --- these are currently more precise.
       * Ideally we would meet both values, but we fear types might not match. (bottom) *)
      match eval_rv_pre a exp st with
      | Some x -> x
      | None ->
        (* query functions were no help ... now try with values*)
        match (if get_bool "exp.lower-constants" then constFold true exp else exp) with
        (* Integer literals *)
        (* seems like constFold already converts CChr to CInt64 *)
        | Const (CChr x) -> eval_rv a gs st (Const (charConstToInt x)) (* char becomes int, see Cil doc/ISO C 6.4.4.4.10 *)
        | Const (CInt64 (num,ikind,str)) ->
          (match str with Some x -> M.tracel "casto" "CInt64 (%s, %a, %s)\n" (Int64.to_string num) d_ikind ikind x | None -> ());
          `Int (ID.cast_to ikind (IntDomain.of_const (num,ikind,str)))
        (* String literals *)
        | Const (CStr x) -> `Address (AD.from_string x) (* normal 8-bit strings, type: char* *)
        | Const (CWStr xs as c) -> (* wide character strings, type: wchar_t* *)
          let x = Pretty.sprint 80 (d_const () c) in (* escapes, see impl. of d_const in cil.ml *)
          let x = String.sub x 2 (String.length x - 3) in (* remove surrounding quotes: L"foo" -> foo *)
          `Address (AD.from_string x) (* `Address (AD.str_ptr ()) *)
        (* Variables and address expressions *)
        | Lval (Var v, ofs) -> do_offs (get a gs st (eval_lv a gs st (Var v, ofs)) (Some exp)) ofs
        (*| Lval (Mem e, ofs) -> do_offs (get a gs st (eval_lv a gs st (Mem e, ofs))) ofs*)
        | Lval (Mem e, ofs) ->
          (*M.tracel "cast" "Deref: lval: %a\n" d_plainlval lv;*)
          let rec contains_vla (t:typ) = match t with
            | TPtr (t, _) -> contains_vla t
            | TArray(t, None, args) -> true
            | TArray(t, Some exp, args) when isConstant exp -> contains_vla t
            | TArray(t, Some exp, args) -> true
            | _ -> false
          in
          let b = Mem e, NoOffset in (* base pointer *)
          let t = typeOfLval b in (* static type of base *)
          let p = eval_lv a gs st b in (* abstract base addresses *)
          let v = (* abstract base value *)
            let open Addr in
            (* pre VLA: *)
            (* let cast_ok = function Addr a -> sizeOf t <= sizeOf (get_type_addr a) | _ -> false in *)
            let cast_ok = function
              | Addr a ->
                begin
                  match Cil.isInteger (sizeOf t), Cil.isInteger (sizeOf (get_type_addr a)) with
                  | Some i1, Some i2 -> Int64.compare i1 i2 <= 0
                  | _ ->
                    if contains_vla t || contains_vla (get_type_addr a) then
                      begin
                        (* TODO: Is this ok? *)
                        M.warn "Casting involving a VLA is assumed to work";
                        true
                      end
                    else
                      false
                end
              | _ -> false
            in
            if AD.for_all cast_ok p then
              get a gs st p (Some exp)  (* downcasts are safe *)
            else
              VD.top () (* upcasts not! *)
          in
          let v' = VD.cast t v in (* cast to the expected type (the abstract type might be something other than t since we don't change addresses upon casts!) *)
          M.tracel "cast" "Ptr-Deref: cast %a to %a = %a!\n" VD.pretty v d_type t VD.pretty v';
          let v' = VD.eval_offset a (fun x -> get a gs st x (Some exp)) v' (convert_offset a gs st ofs) (Some exp) None t in (* handle offset *)
          let v' = do_offs v' ofs in (* handle blessed fields? *)
          v'
        (* Binary operators *)
        (* Eq/Ne when both values are equal and casted to the same type *)
        | BinOp (op, (CastE (t1, e1) as c1), (CastE (t2, e2) as c2), typ) when typeSig t1 = typeSig t2 && (op = Eq || op = Ne) ->
          let a1 = eval_rv a gs st e1 in
          let a2 = eval_rv a gs st e2 in
          let both_arith_type = isArithmeticType (typeOf e1) && isArithmeticType (typeOf e2) in
          let is_safe = (VD.equal a1 a2 || VD.is_safe_cast t1 (typeOf e1) && VD.is_safe_cast t2 (typeOf e2)) && not both_arith_type in
          M.tracel "cast" "remove cast on both sides for %a? -> %b\n" d_exp exp is_safe;
          if is_safe then ( (* we can ignore the casts if the values are equal anyway, or if the casts can't change the value *)
            let e1 = if isArithmeticType (typeOf e1) then c1 else e1 in
            let e2 = if isArithmeticType (typeOf e2) then c2 else e2 in
            eval_rv a gs st (BinOp (op, e1, e2, typ))
          )
          else
            let a1 = eval_rv a gs st c1 in
            let a2 = eval_rv a gs st c2 in
            evalbinop op t1 a1 t2 a2 typ
        | BinOp (op,arg1,arg2,typ) ->
          let a1 = eval_rv a gs st arg1 in
          let a2 = eval_rv a gs st arg2 in
          let t1 = typeOf arg1 in
          let t2 = typeOf arg2 in
          evalbinop op t1 a1 t2 a2 typ
        (* Unary operators *)
        | UnOp (op,arg1,typ) ->
          let a1 = eval_rv a gs st arg1 in
          evalunop op typ a1
        (* The &-operator: we create the address abstract element *)
        | AddrOf lval -> `Address (eval_lv a gs st lval)
        (* CIL's very nice implicit conversion of an array name [a] to a pointer
         * to its first element [&a[0]]. *)
        | StartOf lval ->
          let array_ofs = `Index (IdxDom.of_int (Cilfacade.ptrdiff_ikind ()) BI.zero, `NoOffset) in
          let array_start ad =
            match Addr.to_var_offset ad with
            | [x, offs] -> Addr.from_var_offset (x, add_offset offs array_ofs)
            | _ -> ad
          in
          `Address (AD.map array_start (eval_lv a gs st lval))
        | CastE (t, Const (CStr x)) -> (* VD.top () *) eval_rv a gs st (Const (CStr x)) (* TODO safe? *)
        | CastE  (t, exp) ->
          let v = eval_rv a gs st exp in
          VD.cast ~torg:(typeOf exp) t v
        | _ -> VD.top ()
  (* A hackish evaluation of expressions that should immediately yield an
   * address, e.g. when calling functions. *)
  and eval_fv a (gs:glob_fun) st (exp:exp): AD.t =
    match exp with
    | Lval lval -> eval_lv a gs st lval
    | _ -> eval_tv a gs st exp
  (* Used also for thread creation: *)
  and eval_tv a (gs:glob_fun) st (exp:exp): AD.t =
    match (eval_rv a gs st exp) with
    | `Address x -> x
    | _          -> M.bailwith "Problems evaluating expression to function calls!"
  and eval_int a gs st exp =
    match eval_rv a gs st exp with
    | `Int x -> x
    | _ -> ID.top_of (Cilfacade.get_ikind (Cil.typeOf exp))
  (* A function to convert the offset to our abstract representation of
   * offsets, i.e.  evaluate the index expression to the integer domain. *)
  and convert_offset a (gs:glob_fun) (st: store) (ofs: offset) =
    match ofs with
    | NoOffset -> `NoOffset
    | Field (fld, ofs) -> `Field (fld, convert_offset a gs st ofs)
    | Index (exp, ofs) ->
      let exp_rv = eval_rv a gs st exp in
      match exp_rv with
      | `Int i -> `Index (iDtoIdx i, convert_offset a gs st ofs)
      | `Top   -> `Index (IdxDom.top (), convert_offset a gs st ofs)
      | `Bot -> `Index (IdxDom.bot (), convert_offset a gs st ofs)
      | _ -> M.bailwith "Index not an integer value"
  (* Evaluation of lvalues to our abstract address domain. *)
  and eval_lv (a: Q.ask) (gs:glob_fun) st (lval:lval): AD.t =
    let rec do_offs def = function
      | Field (fd, offs) -> begin
          match Goblintutil.is_blessed (TComp (fd.fcomp, [])) with
          | Some v -> do_offs (AD.singleton (Addr.from_var_offset (v,convert_offset a gs st (Field (fd, offs))))) offs
          | None -> do_offs def offs
        end
      | Index (_, offs) -> do_offs def offs
      | NoOffset -> def
    in
    match lval with
    | Var x, NoOffset when (not x.vglob) && Goblintutil.is_blessed x.vtype<> None ->
      begin match Goblintutil.is_blessed x.vtype with
        | Some v -> AD.singleton (Addr.from_var v)
        | _ ->  AD.singleton (Addr.from_var_offset (x, convert_offset a gs st NoOffset))
      end
    (* The simpler case with an explicit variable, e.g. for [x.field] we just
     * create the address { (x,field) } *)
    | Var x, ofs ->
      if x.vglob
      then AD.singleton (Addr.from_var_offset (x, convert_offset a gs st ofs))
      else do_offs (AD.singleton (Addr.from_var_offset (x, convert_offset a gs st ofs))) ofs
    (* The more complicated case when [exp = & x.field] and we are asked to
     * evaluate [(\*exp).subfield]. We first evaluate [exp] to { (x,field) }
     * and then add the subfield to it: { (x,field.subfield) }. *)
    | Mem n, ofs -> begin
        match (eval_rv a gs st n) with
        | `Address adr -> do_offs (AD.map (add_offset_varinfo (convert_offset a gs st ofs)) adr) ofs
        | `Bot -> AD.bot ()
        | _ ->  let str = Pretty.sprint ~width:80 (Pretty.dprintf "%a " d_lval lval) in
          M.debug ("Failed evaluating "^str^" to lvalue"); do_offs AD.unknown_ptr ofs
      end

  (* run eval_rv from above and keep a result that is bottom *)
  (* this is needed for global variables *)
  let eval_rv_keep_bot = eval_rv

  (* run eval_rv from above, but change bot to top to be sound for programs with undefined behavior. *)
  (* Previously we only gave sound results for programs without undefined behavior, so yielding bot for accessing an uninitialized array was considered ok. Now only [invariant] can yield bot/Deadcode if the condition is known to be false but evaluating an expression should not be bot. *)
  let eval_rv (a: Q.ask) (gs:glob_fun) (st: store) (exp:exp): value =
    try
      let r = eval_rv a gs st exp in
      if M.tracing then M.tracel "eval" "eval_rv %a = %a\n" d_exp exp VD.pretty r;
      if VD.is_bot r then VD.top_value (typeOf exp) else r
    with IntDomain.ArithmeticOnIntegerBot _ ->
    ValueDomain.Compound.top_value (typeOf exp)

  (* Evaluate an expression containing only locals. This is needed for smart joining the partitioned arrays where ctx is not accessible. *)
  (* This will yield `Top for expressions containing any access to globals, and does not make use of the query system. *)
  (* Wherever possible, don't use this but the query system or normal eval_rv instead. *)
  let eval_exp x (exp:exp) =
    (* Since ctx is not available here, we need to make some adjustments *)
    let knownothing = fun _ -> `Top in (* our version of ask *)
    let gs = fun _ -> `Top in (* the expression is guaranteed to not contain globals *)
    match (eval_rv knownothing gs x exp) with
    | `Int x -> ValueDomain.ID.to_int x
    | _ -> None

  let eval_funvar ctx fval: varinfo list =
    try
      let fp = eval_fv ctx.ask ctx.global ctx.local fval in
      if AD.mem Addr.UnknownPtr fp then begin
        M.warn_each ("Function pointer " ^ sprint d_exp fval ^ " may contain unknown functions.");
        dummyFunDec.svar :: AD.to_var_may fp
      end else
        AD.to_var_may fp
    with SetDomain.Unsupported _ ->
      M.warn_each ("Unknown call to function " ^ sprint d_exp fval ^ ".");
      [dummyFunDec.svar]

  (* interpreter end *)

  let query ctx (q:Q.t) =
    let to_int = BI.to_int64 in
    match q with
    | Q.EvalFunvar e ->
      begin
        let fs = eval_funvar ctx e in
        (*          Messages.report ("Base: I should know it! "^string_of_int (List.length fs));*)
        `LvalSet (List.fold_left (fun xs v -> Q.LS.add (v,`NoOffset) xs) (Q.LS.empty ()) fs)
      end
    | Q.EvalInt e -> begin
        match eval_rv ctx.ask ctx.global ctx.local e with
        | `Int i when ID.is_int i -> `Int (to_int (Option.get (ID.to_int i)))
        | `Bot   -> `Bot
        | v      -> M.warn ("Query function answered " ^ (VD.short 20 v)); `Top
      end
    | Q.EvalLength e -> begin
        match eval_rv ctx.ask ctx.global ctx.local e with
        | `Address a ->
          let slen = List.map String.length (AD.to_string a) in
          let lenOf = function
            | TArray (_, l, _) -> (try Some (lenOfArray l) with _ -> None)
            | _ -> None
          in
          let alen = List.filter_map (fun v -> lenOf v.vtype) (AD.to_var_may a) in
          let d = List.fold_left ID.join (ID.bot_of (Cilfacade.ptrdiff_ikind ())) (List.map (ID.of_int (Cilfacade.ptrdiff_ikind ()) %BI.of_int) (slen @ alen)) in
          (* ignore @@ printf "EvalLength %a = %a\n" d_exp e ID.pretty d; *)
          (match ID.to_int d with Some i -> `Int (to_int i) | None -> `Top)
        | `Bot -> `Bot
        | _ -> `Top
      end
    | Q.BlobSize e -> begin
        let p = eval_rv ctx.ask ctx.global ctx.local e in
        (* ignore @@ printf "BlobSize %a MayPointTo %a\n" d_plainexp e VD.pretty p; *)
        match p with
        | `Address a ->
          let r = get ~full:true ctx.ask ctx.global ctx.local a  None in
          (* ignore @@ printf "BlobSize %a = %a\n" d_plainexp e VD.pretty r; *)
          (match r with
           | `Blob (_,s,_) -> (match ID.to_int s with Some i -> `Int (to_int i) | None -> `Top)
           | _ -> `Top)
        | _ -> `Top
      end
    | Q.MayPointTo e -> begin
        match eval_rv ctx.ask ctx.global ctx.local e with
        | `Address a ->
          let s = addrToLvalSet a in
          if AD.mem Addr.UnknownPtr a
          then `LvalSet (Q.LS.add (dummyFunDec.svar, `NoOffset) s)
          else `LvalSet s
        | `Bot -> `Bot
        | _ -> `Top
      end
    | Q.ReachableFrom e -> begin
        match eval_rv ctx.ask ctx.global ctx.local e with
        | `Top -> `Top
        | `Bot -> `Bot
        | `Address a when AD.is_top a || AD.mem Addr.UnknownPtr a ->
          `LvalSet (Q.LS.top ())
        | `Address a ->
          let xs = List.map addrToLvalSet (reachable_vars ctx.ask [a] ctx.global ctx.local) in
          let addrs = List.fold_left (Q.LS.join) (Q.LS.empty ()) xs in
          `LvalSet addrs
        | _ -> `LvalSet (Q.LS.empty ())
      end
    | Q.ReachableUkTypes e -> begin
        match eval_rv ctx.ask ctx.global ctx.local e with
        | `Top -> `Top
        | `Bot -> `Bot
        | `Address a when AD.is_top a || AD.mem Addr.UnknownPtr a ->
          `TypeSet (Q.TS.top ())
        | `Address a ->
          `TypeSet (reachable_top_pointers_types ctx a)
        | _ -> `TypeSet (Q.TS.empty ())
      end
    | Q.EvalStr e -> begin
        match eval_rv ctx.ask ctx.global ctx.local e with
        (* exactly one string in the set (works for assignments of string constants) *)
        | `Address a when List.length (AD.to_string a) = 1 -> (* exactly one string *)
          `Str (List.hd (AD.to_string a))
        (* check if we have an array of chars that form a string *)
        (* TODO return may-points-to-set of strings *)
        | `Address a when List.length (AD.to_string a) > 1 -> (* oh oh *)
          M.debug_each @@ "EvalStr (" ^ sprint d_exp e ^ ") returned " ^ AD.short 80 a;
          `Top
        | `Address a when List.length (AD.to_var_may a) = 1 -> (* some other address *)
          (* Cil.varinfo * (AD.Addr.field, AD.Addr.idx) Lval.offs *)
          (* ignore @@ printf "EvalStr `Address: %a -> %s (must %i, may %i)\n" d_plainexp e (VD.short 80 (`Address a)) (List.length @@ AD.to_var_must a) (List.length @@ AD.to_var_may a); *)
          begin match unrollType (typeOf e) with
            | TPtr(TInt(IChar, _), _) ->
              let v, offs = Q.LS.choose @@ addrToLvalSet a in
              let ciloffs = Lval.CilLval.to_ciloffs offs in
              let lval = Var v, ciloffs in
              (try `Str (Bytes.to_string (Hashtbl.find char_array lval))
               with Not_found -> `Top)
            | _ -> (* what about ISChar and IUChar? *)
              (* ignore @@ printf "Type %a\n" d_plaintype t; *)
              `Top
          end
        | x ->
          (* ignore @@ printf "EvalStr Unknown: %a -> %s\n" d_plainexp e (VD.short 80 x); *)
          `Top
      end
    | Q.MustBeEqual (e1, e2) -> begin
        let e1_val = eval_rv ctx.ask ctx.global ctx.local e1 in
        let e2_val = eval_rv ctx.ask ctx.global ctx.local e2 in
        match e1_val, e2_val with
        | `Int i1, `Int i2 -> begin
            match ID.to_int i1, ID.to_int i2 with
            | Some i1', Some i2' when i1' = i2' -> `MustBool true
            | _ -> `MustBool false
            end
        | _ -> `MustBool false
      end
    | Q.MayBeEqual (e1, e2) -> begin
        (* Printf.printf "---------------------->  may equality check for %s and %s \n" (ExpDomain.short 20 (`Lifted e1)) (ExpDomain.short 20 (`Lifted e2)); *)
        let e1_val = eval_rv ctx.ask ctx.global ctx.local e1 in
        let e2_val = eval_rv ctx.ask ctx.global ctx.local e2 in
        match e1_val, e2_val with
        | `Int i1, `Int i2 -> begin
            (* This should behave like == and also work on different int types, hence the cast (just like with == in C) *)
            let e1_ik = Cilfacade.get_ikind (Cil.typeOf e1) in
            let e2_ik = Cilfacade.get_ikind (Cil.typeOf e2) in
            let ik= Cil.commonIntKind e1_ik e2_ik in
            if ID.is_bot (ID.meet (ID.cast_to ik i1) (ID.cast_to ik i2)) then
              begin
                (* Printf.printf "----------------------> NOPE may equality check for %s and %s \n" (ExpDomain.short 20 (`Lifted e1)) (ExpDomain.short 20 (`Lifted e2)); *)
                `MayBool false
              end
            else `MayBool true
          end
        | _ -> `MayBool true
      end
    | Q.MayBeLess (e1, e2) -> begin
        (* Printf.printf "----------------------> may check for %s < %s \n" (ExpDomain.short 20 (`Lifted e1)) (ExpDomain.short 20 (`Lifted e2)); *)
        let e1_val = eval_rv ctx.ask ctx.global ctx.local e1 in
        let e2_val = eval_rv ctx.ask ctx.global ctx.local e2 in
        match e1_val, e2_val with
        | `Int i1, `Int i2 -> begin
            match (ID.minimal i1), (ID.maximal i2) with
            | Some i1', Some i2' ->
              if i1' >= i2' then
                begin
                  (* Printf.printf "----------------------> NOPE may check for %s < %s \n" (ExpDomain.short 20 (`Lifted e1)) (ExpDomain.short 20 (`Lifted e2)); *)
                  `MayBool false
                end
              else `MayBool true
            | _ -> `MayBool true
          end
        | _ -> `MayBool true
      end
    | _ -> Q.Result.top ()

  let update_variable variable value state =
    if ((get_bool "exp.volatiles_are_top") && (is_always_unknown variable)) then
      CPA.add variable (VD.top ()) state
    else
      CPA.add variable value state

  (** Add dependencies between a value and the expression it (or any of its contents) are partitioned by *)
  let add_partitioning_dependencies (x:varinfo) (value:VD.t) (st,dep:store):store =
    let add_one_dep (array:varinfo) (var:varinfo) dep =
      let vMap = Dep.find_opt var dep |? Dep.VarSet.empty () in
      let vMapNew = Dep.VarSet.add array vMap in
      Dep.add var vMapNew dep
    in
    match value with
    | `Array _
    | `Struct _
    | `Union _ ->
      begin
        let vars_in_paritioning = VD.affecting_vars value in
        let dep_new = List.fold_left (fun dep var -> add_one_dep x var dep) dep vars_in_paritioning in
        (st, dep_new)
      end
    (* `List and `Blob cannot contain arrays *)
    | _ ->  (st, dep)


  (** [set st addr val] returns a state where [addr] is set to [val]
  * it is always ok to put None for lval_raw and rval_raw, this amounts to not using/maintaining
  * precise information about arrays. *)
  let set a ?(ctx=None) ?(effect=true) ?(change_array=true) ?lval_raw ?rval_raw ?t_override (gs:glob_fun) (st,dep: store) (lval: AD.t) (lval_type: Cil.typ) (value: value) : store =
    let update_variable x y z =
      if M.tracing then M.tracel "setosek" ~var:x.vname "update_variable: start '%s' '%a'\nto\n%a\n\n" x.vname VD.pretty y CPA.pretty z;
      let r = update_variable x y z in (* refers to defintion that is outside of set *)
      if M.tracing then M.tracel "setosek" ~var:x.vname "update_variable: start '%s' '%a'\nto\n%a\nresults in\n%a\n" x.vname VD.pretty y CPA.pretty z CPA.pretty r;
      r
    in
    let firstvar = if M.tracing then try (List.hd (AD.to_var_may lval)).vname with _ -> "" else "" in
    if M.tracing then M.tracel "set" ~var:firstvar "lval: %a\nvalue: %a\nstate: %a\n" AD.pretty lval VD.pretty value CPA.pretty st;
    (* Updating a single varinfo*offset pair. NB! This function's type does
     * not include the flag. *)
    let update_one_addr (x, offs) (nst, dep): store =
      let cil_offset = Offs.to_cil_offset offs in
      let t = match t_override with
        | Some t -> t
        | None ->
          let is_heap_var = match a (Q.IsHeapVar x) with `MayBool(true) -> true | _ -> false in
          if is_heap_var then
            (* the vtype of heap vars will be TVoid, so we need to trust the pointer we got to this to be of the right type *)
            (* i.e. use the static type of the pointer here *)
            lval_type
          else
            try
              Cil.typeOfLval (Var x, cil_offset)
            with _ ->
              (* If we cannot determine the correct type here, we go with the one of the LVal *)
              (* This will usually lead to a type mismatch in the ValueDomain (and hence supertop) *)
              M.warn ("Cil.typeOfLval failed Could not obtain the type of "^ sprint d_lval (Var x, cil_offset));
              lval_type
      in
      if M.tracing then M.tracel "setosek" ~var:firstvar "update_one_addr: start with '%a' (type '%a') \nstate:%a\n\n" AD.pretty (AD.from_var_offset (x,offs)) d_type x.vtype CPA.pretty st;
      if isFunctionType x.vtype then begin
        if M.tracing then M.tracel "setosek" ~var:firstvar "update_one_addr: returning: '%a' is a function type \n" d_type x.vtype;
        nst, dep
      end else
      if get_bool "exp.globs_are_top" then begin
        if M.tracing then M.tracel "setosek" ~var:firstvar "update_one_addr: BAD? exp.globs_are_top is set \n";
        CPA.add x `Top nst, dep
      end else
        (* Check if we need to side-effect this one. We no longer generate
         * side-effects here, but the code still distinguishes these cases. *)
      if (!GU.earlyglobs || ThreadFlag.is_multi a) && is_global a x then
        (* Check if we should avoid producing a side-effect, such as updates to
         * the state when following conditional guards. *)
        if not effect && not (is_private a (st,dep) x) then begin
          if M.tracing then M.tracel "setosek" ~var:x.vname "update_one_addr: BAD! effect = '%B', or else is private! \n" effect;
          nst, dep
        end else begin
          let get x st =
            match CPA.find x st with
            | `Bot -> (if M.tracing then M.tracec "set" "Reading from global invariant.\n"; gs x)
            | x -> (if M.tracing then M.tracec "set" "Reading from privatized version.\n"; x)
          in
          if M.tracing then M.tracel "setosek" ~var:x.vname "update_one_addr: update a global var '%s' ...\n" x.vname;
          (* Here, an effect should be generated, but we add it to the local
           * state, waiting for the sync function to publish it. *)
          update_variable x (VD.update_offset a (get x nst) offs value (Option.map (fun x -> Lval x) lval_raw) (Var x, cil_offset) t) nst, dep
        end
      else begin
        if M.tracing then M.tracel "setosek" ~var:x.vname "update_one_addr: update a local var '%s' ...\n" x.vname;
        (* Normal update of the local state *)
        let lval_raw = (Option.map (fun x -> Lval x) lval_raw) in
        let new_value = VD.update_offset a (CPA.find x nst) offs value lval_raw ((Var x), cil_offset) t in
        (* what effect does changing this local variable have on arrays -
           we only need to do this here since globals are not allowed in the
           expressions for partitioning *)
        let effect_on_arrays a (st, dep)=
          let affected_arrays =
            let set = Dep.find_opt x dep |? Dep.VarSet.empty () in
            Dep.VarSet.elements set
          in
          let movement_for_expr l' r' currentE' =
            let are_equal e1 e2 =
              match a (Q.MustBeEqual (e1, e2)) with
              | `MustBool true -> true
              | _ -> false
            in
            let ik = Cilfacade.get_ikind (typeOf currentE') in
            let newE = Basetype.CilExp.replace l' r' currentE' in
            let currentEPlusOne = BinOp (PlusA, currentE', Cil.kinteger ik 1, typeOf currentE') in
            if are_equal newE currentEPlusOne then
              Some 1
            else
              let currentEMinusOne = BinOp (MinusA, currentE', Cil.kinteger ik 1, typeOf currentE') in
              if are_equal newE currentEMinusOne then
                Some (-1)
              else
                None
          in
          let effect_on_array actually_moved arr (st,dep):store =
            let v = CPA.find arr st in
            let nval =
              if actually_moved then
                match lval_raw, rval_raw with
                | Some (Lval(Var l',NoOffset)), Some r' ->
                  begin
                    let moved_by = movement_for_expr l' r' in
                    VD.affect_move a v x moved_by
                  end
                | _  ->
                  VD.affect_move a v x (fun x -> None)
              else
                let patched_ask =
                match ctx with
                | Some ctx ->
                  let patched = swap_st ctx (st,dep) in
                  query patched
                | _ ->
                  a
                in
                let moved_by = fun x -> Some 0 in (* this is ok, the information is not provided if it *)
                VD.affect_move patched_ask v x moved_by     (* was a set call caused e.g. by a guard *)
            in
            update_variable arr nval st, dep
          in
          (* change_array is false if a change to the way arrays are partitioned is not necessary *)
          (* for now, this is only the case when guards are evaluated *)
          List.fold_left (fun x y -> effect_on_array change_array y x) (st,dep) affected_arrays
        in
        let x_updated = update_variable x new_value nst in
        let with_dep = add_partitioning_dependencies x new_value (x_updated, dep) in
        effect_on_arrays a with_dep
      end
    in
    let update_one x store =
      match Addr.to_var_offset x with
      | [x] -> update_one_addr x store
      | _ -> store
    in try
      (* We start from the current state and an empty list of global deltas,
       * and we assign to all the the different possible places: *)
      let nst = AD.fold update_one lval (st, dep) in
      (* if M.tracing then M.tracel "setosek" ~var:firstvar "new state1 %a\n" CPA.pretty nst; *)
      (* If the address was definite, then we just return it. If the address
       * was ambiguous, we have to join it with the initial state. *)
      let nst = if AD.cardinal lval > 1 then (CPA.join st (fst nst), dep) else nst in
      (* if M.tracing then M.tracel "setosek" ~var:firstvar "new state2 %a\n" CPA.pretty nst; *)
      nst
    with
    (* If any of the addresses are unknown, we ignore it!?! *)
    | SetDomain.Unsupported x ->
      (* if M.tracing then M.tracel "setosek" ~var:firstvar "set got an exception '%s'\n" x; *)
      M.warn_each "Assignment to unknown address"; (st,dep)

  let set_many a (gs:glob_fun) (st,dep as store: store) lval_value_list: store =
    (* Maybe this can be done with a simple fold *)
    let f (acc: store) ((lval:AD.t),(typ:Cil.typ),(value:value)): store =
      set a gs acc lval typ value
    in
    (* And fold over the list starting from the store turned wstore: *)
    List.fold_left f store lval_value_list

  let rem_many a (st,dep: store) (v_list: varinfo list): store =
    let f acc v = CPA.remove v acc in
    let g dep v = Dep.remove v dep in
    List.fold_left f st v_list, List.fold_left g dep v_list

  (* Removes all partitionings done according to this variable *)
  let rem_many_paritioning a (s:store) (v_list: varinfo list):store =
    (* Removes the partitioning information from all affected arrays, call before removing locals *)
    let rem_partitioning a (st,dep:store) (x:varinfo):store =
      let affected_arrays =
        let set = Dep.find_opt x dep |? Dep.VarSet.empty () in
        Dep.VarSet.elements set
      in
      let effect_on_array arr st =
        let v = CPA.find arr st in
        let nval = VD.affect_move ~replace_with_const:(get_bool ("exp.partition-arrays.partition-by-const-on-return")) a v x (fun _ -> None) in (* Having the function for movement return None here is equivalent to forcing the partitioning to be dropped *)
        update_variable arr nval st
      in
      let nst = List.fold_left (fun x y -> effect_on_array y x) st affected_arrays in
      (nst, dep) in
    let f s v = rem_partitioning a s v in
    List.fold_left f s v_list

 (**************************************************************************
   * Auxillary functions
   **************************************************************************)

  let is_some_bot x =
    match x with
    | `Int n ->  ID.is_bot n
    | `Address n ->  AD.is_bot n
    | `Struct n ->  ValueDomain.Structs.is_bot n
    | `Union n ->  ValueDomain.Unions.is_bot n
    | `Array n ->  ValueDomain.CArrays.is_bot n
    | `Blob n ->  ValueDomain.Blobs.is_bot n
    | `List n ->  ValueDomain.Lists.is_bot n
    | `Bot -> false (* HACK: bot is here due to typing conflict (we do not cast appropriately) *)
    | `Top -> false

  let invariant ctx a (gs:glob_fun) st exp tv =
    (* We use a recursive helper function so that x != 0 is false can be handled
     * as x == 0 is true etc *)
    let rec helper (op: binop) (lval: lval) (value: value) (tv: bool) =
      match (op, lval, value, tv) with
      (* The true-branch where x == value: *)
      | Eq, x, value, true ->
        if M.tracing then M.tracec "invariant" "Yes, %a equals %a\n" d_lval x VD.pretty value;
        (match value with
        | `Int n ->
          let ikind = Cilfacade.get_ikind (typeOf (Lval lval)) in
          Some (x, `Int (ID.cast_to ikind n))
        | _ -> Some(x, value))
      (* The false-branch for x == value: *)
      | Eq, x, value, false -> begin
          match value with
          | `Int n -> begin
              match ID.to_int n with
              | Some n ->
                (* When x != n, we can return a singleton exclusion set *)
                if M.tracing then M.tracec "invariant" "Yes, %a is not %s\n" d_lval x (BI.to_string n);
                let ikind = Cilfacade.get_ikind (typeOf (Lval lval)) in
                Some (x, `Int (ID.of_excl_list ikind [n]))
              | None -> None
            end
          | `Address n -> begin
              if M.tracing then M.tracec "invariant" "Yes, %a is not %a\n" d_lval x AD.pretty n;
              match eval_rv a gs st (Lval x) with
              | `Address a when AD.is_definite n ->
                Some (x, `Address (AD.diff a n))
              | `Top when AD.is_null n ->
                Some (x, `Address AD.not_null)
              | v ->
                if M.tracing then M.tracec "invariant" "No address invariant for: %a != %a\n" VD.pretty v AD.pretty n;
                None
            end
          (* | `Address a -> Some (x, value) *)
          | _ ->
            (* We can't say anything else, exclusion sets are finite, so not
             * being in one means an infinite number of values *)
            if M.tracing then M.tracec "invariant" "Failed! (not a definite value)\n";
            None
        end
      | Ne, x, value, _ -> helper Eq x value (not tv)
      | Lt, x, value, _ -> begin
          match value with
          | `Int n -> begin
            let ikind = Cilfacade.get_ikind (typeOf (Lval lval)) in
            let n = ID.cast_to ikind n in
            let range_from x = if tv then ID.ending ikind (BI.sub x BI.one) else ID.starting ikind x in
            let limit_from = if tv then ID.maximal else ID.minimal in
            match limit_from n with
            | Some n ->
              if M.tracing then M.tracec "invariant" "Yes, success! %a is not %s\n\n" d_lval x (BI.to_string n);
              Some (x, `Int (range_from n))
            | None -> None
            end
          | _ -> None
        end
      | Le, x, value, _ -> begin
          match value with
          | `Int n -> begin
            let ikind = Cilfacade.get_ikind (typeOf (Lval lval)) in
            let n = ID.cast_to ikind n in
            let range_from x = if tv then ID.ending ikind x else ID.starting ikind (BI.add x BI.one) in
            let limit_from = if tv then ID.maximal else ID.minimal in
              match limit_from n with
              | Some n ->
                if M.tracing then M.tracec "invariant" "Yes, success! %a is not %s\n\n" d_lval x (BI.to_string n);
                Some (x, `Int (range_from n))
              | None -> None
            end
          | _ -> None
        end
      | Gt, x, value, _ -> helper Le x value (not tv)
      | Ge, x, value, _ -> helper Lt x value (not tv)
      | _ ->
        if M.tracing then M.trace "invariant" "Failed! (operation not supported)\n\n";
        None
    in
    if M.tracing then M.traceli "invariant" "assume expression %a is %B\n" d_exp exp tv;
    let null_val typ =
      match Cil.unrollType typ with
      | TPtr _                    -> `Address AD.null_ptr
      | TEnum({ekind=_;_},_)
      | _                         -> `Int (ID.of_int (Cilfacade.get_ikind typ) BI.zero)
    in
    let rec derived_invariant exp tv =
      let switchedOp = function Lt -> Gt | Gt -> Lt | Le -> Ge | Ge -> Le | x -> x in (* a op b <=> b (switchedOp op) b *)
      match exp with
      (* Since we handle not only equalities, the order is important *)
      | BinOp(op, Lval x, rval, typ) -> helper op x (VD.cast (typeOfLval x) (eval_rv a gs st rval)) tv
      | BinOp(op, rval, Lval x, typ) -> derived_invariant (BinOp(switchedOp op, Lval x, rval, typ)) tv
      | BinOp(op, CastE (t1, c1), CastE (t2, c2), t) when (op = Eq || op = Ne) && typeSig t1 = typeSig t2 && VD.is_safe_cast t1 (typeOf c1) && VD.is_safe_cast t2 (typeOf c2)
        -> derived_invariant (BinOp (op, c1, c2, t)) tv
      | BinOp(op, CastE (TInt (ik, _) as t1, Lval x), rval, typ) ->
        (match eval_rv a gs st (Lval x) with
        | `Int v ->
          (* This is tricky: It it is not sufficient to check that ID.cast_to_ik v = v
           * If there is one domain that knows this to be true and the other does not, we
           * should still impose the invariant. E.g. i -> ([1,5]; Not {0}[byte]) *)
          if VD.is_safe_cast t1 (Cil.typeOf (Lval x)) then
            derived_invariant (BinOp (op, Lval x, rval, typ)) tv
          else
            None
        | _ -> None)
      | BinOp(op, rval, CastE (TInt (_, _) as ti, Lval x), typ) ->
        derived_invariant (BinOp (switchedOp op, CastE(ti, Lval x), rval, typ)) tv
      (* Cases like if (x) are treated like if (x != 0) *)
      | Lval x ->
        (* There are two correct ways of doing it: "if ((int)x != 0)" or "if (x != (typeof(x))0))"
         * Because we try to avoid casts (and use a more precise address domain) we use the latter *)
        helper Ne x (null_val (typeOf exp)) tv
      | UnOp (LNot,uexp,typ) -> derived_invariant uexp (not tv)
      | _ ->
        if M.tracing then M.tracec "invariant" "Failed! (expression %a not understood)\n\n" d_plainexp exp;
        None
    in
    let apply_invariant oldv newv =
      match oldv, newv with
      (* | `Address o, `Address n when AD.mem (Addr.unknown_ptr ()) o && AD.mem (Addr.unknown_ptr ()) n -> *)
      (*   `Address (AD.join o n) *)
      (* | `Address o, `Address n when AD.mem (Addr.unknown_ptr ()) o -> `Address n *)
      (* | `Address o, `Address n when AD.mem (Addr.unknown_ptr ()) n -> `Address o *)
      | _ -> VD.meet oldv newv
    in
    match derived_invariant exp tv with
    | Some (lval, value) ->
      if M.tracing then M.tracec "invariant" "Restricting %a with %a\n" d_lval lval VD.pretty value;
      let addr = eval_lv a gs st lval in
      if (AD.is_top addr) then st
      else
        let oldval = get a gs st addr None in (* None is ok here, we could try to get more precise, but this is ok (reading at unknown position in array) *)
        let oldval = if is_some_bot oldval then (M.tracec "invariant" "%a is bot! This should not happen. Will continue with top!" d_lval lval; VD.top ()) else oldval in
        let state_with_excluded = set a gs st addr (Cil.typeOfLval lval) value ~effect:false ~change_array:false ~ctx:(Some ctx) in
        let value =  get a gs state_with_excluded addr None in
        let new_val = apply_invariant oldval value in
        if M.tracing then M.traceu "invariant" "New value is %a\n" VD.pretty new_val;
        (* make that address meet the invariant, i.e exclusion sets will be joined *)
        if is_some_bot new_val then (
          if M.tracing then M.tracel "branchosek" "C The branch %B is dead!\n" tv;
          raise Analyses.Deadcode
        )
        else if VD.is_bot new_val
        then set a gs st addr (Cil.typeOfLval lval) value ~effect:false ~change_array:false ~ctx:(Some ctx) (* no *_raw because this is not a real assignment *)
        else set a gs st addr (Cil.typeOfLval lval) new_val ~effect:false ~change_array:false ~ctx:(Some ctx) (* no *_raw because this is not a real assignment *)
    | None ->
      if M.tracing then M.traceu "invariant" "Doing nothing.\n";
      M.warn_each ("Invariant failed: expression \"" ^ sprint d_plainexp exp ^ "\" not understood.");
      st

  let invariant ctx a gs st exp tv =
    let open Deriving.Cil in
    let fallback reason =
      if M.tracing then M.tracel "inv" "Can't handle %a.\n%s\n" d_plainexp exp reason;
      fst (invariant ctx a gs st exp tv)
    in
    (* inverse values for binary operation a `op` b == c *)
    (* ikind is the type of a for limiting ranges of the operands a, b. The only binops which can have different types for a, b are Shiftlt, Shiftrt (not handled below; don't use ikind to limit b there). *)
    let inv_bin_int (a, b) ikind c op =
      let warn_and_top_on_zero x =
        if GU.opt_predicate (BI.equal BI.zero) (ID.to_int x) then
          (M.warn "Must Undefined Behavior: Second argument of div or mod is 0, continuing with top";
          ID.top_of ikind)
        else
          x
      in
      let meet_bin a' b'  = ID.meet a a', ID.meet b b' in
      let meet_com oi = (* commutative *)
        try
          meet_bin (oi c b) (oi c a)
        with
          IntDomain.ArithmeticOnIntegerBot _ -> raise Deadcode in
      let meet_non oi oo = (* non-commutative *)
        try
          meet_bin (oi c b) (oo a c)
        with IntDomain.ArithmeticOnIntegerBot _ -> raise Deadcode in
      match op with
      | PlusA  -> meet_com ID.sub
      | Mult   ->
        (* Only multiplication with odd numbers is an invertible operation in (mod 2^n) *)
        (* refine x by information about y, using x * y == c *)
        let refine_by x y = (match ID.to_int y with
          | None -> x
          | Some v when BI.equal (BI.rem v (BI.of_int 2)) BI.zero (* v % 2 = 0 *) -> x (* A refinement would still be possible here, but has to take non-injectivity into account. *)
          | Some v (* when Int64.rem v 2L = 1L *) -> ID.meet x (ID.div c y)) (* Div is ok here, c must be divisible by a and b *)
        in
        (refine_by a b, refine_by b a)
      | MinusA -> meet_non ID.add ID.sub
      | Div    ->
        (* If b must be zero, we have must UB *)
        let b = warn_and_top_on_zero b in
        (* Integer division means we need to add the remainder, so instead of just `a = c*b` we have `a = c*b + a%b`.
         * However, a%b will give [-b+1, b-1] for a=top, but we only want the positive/negative side depending on the sign of c*b.
         * If c*b = 0 or it can be positive or negative, we need the full range for the remainder. *)
        let rem =
          let is_pos = ID.to_bool @@ ID.gt (ID.mul b c) (ID.of_int ikind BI.zero) = Some true in
          let is_neg = ID.to_bool @@ ID.lt (ID.mul b c) (ID.of_int ikind BI.zero) = Some true in
          let full = ID.rem a b in
          if is_pos then ID.meet (ID.starting ikind BI.zero) full
          else if is_neg then ID.meet (ID.ending ikind BI.zero) full
          else full
        in
        meet_bin (ID.add (ID.mul b c) rem) (ID.div (ID.sub a rem) c)
      | Mod    -> (* a % b == c *)
        (* If b must be zero, we have must UB *)
        let b = warn_and_top_on_zero b in
        (* a' = a/b*b + c and derived from it b' = (a-c)/(a/b)
         * The idea is to formulate a' as quotient * divisor + remainder. *)
        let a' = ID.add (ID.mul (ID.div a b) b) c in
        let b' = ID.div (ID.sub a c) (ID.div a b) in
        (* However, for [2,4]%2 == 1 this only gives [3,4].
         * If the upper bound of a is divisible by b, we can also meet with the result of a/b*b - c to get the precise [3,3].
         * If b is negative we have to look at the lower bound. *)
        let is_divisible bound =
          try ID.rem (bound a |> Option.get |> ID.of_int ikind) b |> ID.to_int = Some BI.zero with _ -> false
        in
        let max_pos = match ID.maximal b with None -> true | Some x -> BI.compare x BI.zero >= 0 in
        let min_neg = match ID.minimal b with None -> true | Some x -> BI.compare x BI.zero < 0 in
        let implies a b = not a || b in
        let a'' =
          if implies max_pos (is_divisible ID.maximal) && implies min_neg (is_divisible ID.minimal) then
            ID.meet a' (ID.sub (ID.mul (ID.div a b) b) c)
          else a'
        in
        meet_bin a'' b'
      | Eq | Ne as op ->
        let both x = x, x in
        let m = ID.meet a b in
        (match op, ID.to_bool c with
        | Eq, Some true
        | Ne, Some false -> both m (* def. equal: if they compare equal, both values must be from the meet *)
        | Eq, Some false
        | Ne, Some true -> (* def. unequal *)
          (* Both values can not be in the meet together, but it's not sound to exclude the meet from both.
           * e.g. a=[0,1], b=[1,2], meet a b = [1,1], but (a != b) does not imply a=[0,0], b=[2,2] since others are possible: a=[1,1], b=[2,2]
           * Only if a is a definite value, we can exclude it from b: *)
          let excl a b = match ID.to_int a with Some x -> ID.of_excl_list ikind [x] | None -> b in
          let a' = excl b a in
          let b' = excl a b in
          if M.tracing then M.tracel "inv" "inv_bin_int: unequal: %a and %a; ikind: %a; a': %a, b': %a\n" ID.pretty a ID.pretty b d_ikind ikind ID.pretty a' ID.pretty b';
          meet_bin a' b'
        | _, _ -> a, b
        )
      | Lt | Le | Ge | Gt as op ->
        let pred x = BI.sub x BI.one in
        let succ x = BI.add x BI.one in
        (match ID.minimal a, ID.maximal a, ID.minimal b, ID.maximal b with
        | Some l1, Some u1, Some l2, Some u2 ->
          (* if M.tracing then M.tracel "inv" "Op: %s, l1: %Ld, u1: %Ld, l2: %Ld, u2: %Ld\n" (show_binop op) l1 u1 l2 u2; *)
          (match op, ID.to_bool c with
          | Le, Some true
          | Gt, Some false -> meet_bin (ID.ending ikind u2) (ID.starting ikind l1)
          | Ge, Some true
          | Lt, Some false -> meet_bin (ID.starting ikind l2) (ID.ending ikind u1)
          | Lt, Some true
          | Ge, Some false -> meet_bin (ID.ending ikind (pred u2)) (ID.starting ikind (succ l1))
          | Gt, Some true
          | Le, Some false -> meet_bin (ID.starting ikind (succ l2)) (ID.ending ikind (pred u1))
          | _, _ -> a, b)
        | _ -> a, b)
      | BOr | BXor as op->
        if M.tracing then M.tracel "inv" "Unhandled operator %s\n" (show_binop op);
        (* Be careful: inv_exp performs a meet on both arguments of the BOr / BXor. *)
        a, b
      | op ->
        if M.tracing then M.tracel "inv" "Unhandled operator %s\n" (show_binop op);
        a, b
    in
    let eval e = eval_rv a gs st e in
    let eval_bool e = match eval e with `Int i -> ID.to_bool i | _ -> None in
    let set' lval v = fst (set a gs st (eval_lv a gs st lval) (Cil.typeOfLval lval) v ~effect:false ~change_array:false ~ctx:(Some ctx)) in
    let rec inv_exp c exp =
      (* trying to improve variables in an expression so it is bottom means dead code *)
      if ID.is_bot c then raise Deadcode;
      match exp with
      | UnOp (LNot, e, _) ->
        let c' =
          match ID.to_bool (unop_ID LNot c) with
          | Some true ->
            (* i.e. e should evaluate to [1,1] *)
            (* LNot x is 0 for any x != 0 *)
            let ikind = Cilfacade.get_ikind @@ typeOf e in
            ID.of_excl_list ikind [BI.zero]
          | Some false -> ID.of_bool (Cilfacade.get_ikind (typeOf e)) false
          | _ -> ID.top_of (Cilfacade.get_ikind (typeOf e))
        in
        inv_exp c' e
      | UnOp ((BNot|Neg) as op, e, _) -> inv_exp (unop_ID op c) e
      | BinOp(op, CastE (t1, c1), CastE (t2, c2), t) when (op = Eq || op = Ne) && typeSig (typeOf c1) = typeSig (typeOf c2) && VD.is_safe_cast t1 (typeOf c1) && VD.is_safe_cast t2 (typeOf c2) ->
        inv_exp c (BinOp (op, c1, c2, t))
      | BinOp (op, e1, e2, _) as e ->
        if M.tracing then M.tracel "inv" "binop %a with %a %s %a == %a\n" d_exp e VD.pretty (eval e1) (show_binop op) VD.pretty (eval e2) ID.pretty c;
        (match eval e1, eval e2 with
        | `Int a, `Int b ->
          let ikind = Cilfacade.get_ikind @@ typeOf e1 in (* both operands have the same type (except for Shiftlt, Shiftrt)! *)
          let a', b' = inv_bin_int (a, b) ikind c op in
          if M.tracing then M.tracel "inv" "binop: %a, a': %a, b': %a\n" d_exp e ID.pretty a' ID.pretty b';
          let m1 = try Some (inv_exp a' e1) with Deadcode -> None in
          let m2 = try Some (inv_exp b' e2) with Deadcode -> None in
          (match m1, m2 with
          | Some m1, Some m2 -> CPA.meet m1 m2
          | Some m, None | None, Some m -> m
          | None, None -> raise Deadcode)
        (* | `Address a, `Address b -> ... *)
        | a1, a2 -> fallback ("binop: got abstract values that are not `Int: " ^ sprint VD.pretty a1 ^ " and " ^ sprint VD.pretty a2))
      | Lval x -> (* meet x with c *)
        let t = Cil.unrollType (typeOfLval x) in  (* unroll type to deal with TNamed *)
        let c' = match t with
          | TPtr _ -> `Address (AD.of_int (module ID) c)
          | TInt (ik, _)
          | TEnum ({ekind = ik; _}, _) -> `Int (ID.cast_to ik c )
          | _ -> `Int c
        in
        let oldv = eval (Lval x) in
        let v = VD.meet oldv c' in
        if is_some_bot v then raise Deadcode
        else (
          if M.tracing then M.tracel "inv" "improve lval %a from %a to %a (c = %a, c' = %a)\n" d_lval x VD.pretty oldv VD.pretty v ID.pretty c VD.pretty c';
          set' x v
        )
      | Const _ -> fst st (* nothing to do *)
      | CastE ((TInt (ik, _)) as t, e)
      | CastE ((TEnum ({ekind = ik; _ }, _)) as t, e) -> (* Can only meet the t part of an Lval in e with c (unless we meet with all overflow possibilities)! Since there is no good way to do this, we only continue if e has no values outside of t. *)
        (match eval e with
        | `Int i ->
          if ID.leq i (ID.cast_to ik i) then
             match Cil.typeOf e with
              | TInt(ik_e, _)
              | TEnum ({ekind = ik_e; _ }, _) ->
                let c' = ID.cast_to ik_e c in
                if M.tracing then M.tracel "inv" "cast: %a from %a to %a: i = %a; cast c = %a to %a = %a\n" d_exp e d_ikind ik_e d_ikind ik ID.pretty i ID.pretty c d_ikind ik_e ID.pretty c';
                inv_exp c' e
              | x -> fallback ("CastE: e did evaluate to `Int, but the type did not match" ^ sprint d_type t)
          else
            fallback ("CastE: " ^ sprint d_plainexp e ^ " evaluates to " ^ sprint ID.pretty i ^ " which is bigger than the type it is cast to which is " ^ sprint d_type t)
        | v -> fallback ("CastE: e did not evaluate to `Int, but " ^ sprint VD.pretty v))
      | e -> fallback (sprint d_plainexp e ^ " not implemented")
    in
    if eval_bool exp = Some (not tv) then raise Deadcode (* we already know that the branch is dead *)
    else
      let is_cmp = function
        | BinOp ((Lt | Gt | Le | Ge | Eq | Ne), _, _, t) -> true
        | _ -> false
      in
      let itv = (* int abstraction for tv *)
        if not tv || is_cmp exp then (* false is 0, but true can be anything that is not 0, except for comparisons which yield 1 *)
          let ik = Cilfacade.get_ikind (typeOf exp) in
          ID.of_bool ik tv (* this will give 1 for true which is only ok for comparisons *)
        else
          let ik = Cilfacade.get_ikind (typeOf exp) in
          ID.of_excl_list ik [BI.zero] (* Lvals, Casts, arithmetic operations etc. should work with true = non_zero *)
      in
      Tuple2.map1 (fun _ -> inv_exp itv exp) st

  let set_savetop ?lval_raw ?rval_raw ask (gs:glob_fun) st adr lval_t v : store =
    match v with
    | `Top -> set ask gs st adr lval_t (VD.top_value (AD.get_type adr)) ?lval_raw ?rval_raw
    | v -> set ask gs st adr lval_t v ?lval_raw ?rval_raw

  let unpack_ptr_type (ptrT: typ) = match ptrT with
    | TPtr (t, _) -> t
    | _ -> failwith "huh?"

  (**************************************************************************
   * Simple defs for the transfer functions
   **************************************************************************)
  let assign ctx (lval:lval) (rval:exp):store  =
    let lval_t = Cil.typeOf rval in
    let char_array_hack () =
      let rec split_offset = function
        | Index(Const(CInt64(i, _, _)), NoOffset) -> (* ...[i] *)
          Index(zero, NoOffset), Some i (* all i point to StartOf(string) *)
        | NoOffset -> NoOffset, None
        | Index(exp, offs) ->
          let offs', r = split_offset offs in
          Index(exp, offs'), r
        | Field(fi, offs) ->
          let offs', r = split_offset offs in
          Field(fi, offs'), r
      in
      let last_index (lhost, offs) =
        match split_offset offs with
        | offs', Some i -> Some ((lhost, offs'), i)
        | _ -> None
      in
      match last_index lval, stripCasts rval with
      | Some (lv, i), Const(CChr c) when c<>'\000' -> (* "abc" <> "abc\000" in OCaml! *)
        let i = i64_to_int i in
        (* ignore @@ printf "%a[%i] = %c\n" d_lval lv i c; *)
        let s = try Hashtbl.find char_array lv with Not_found -> Bytes.empty in (* current string for lv or empty string *)
        if i >= Bytes.length s then ((* optimized b/c Out_of_memory *)
          let dst = Bytes.make (i+1) '\000' in
          Bytes.blit s 0 dst 0 (Bytes.length s); (* dst[0:len(s)] = s *)
          Bytes.set dst i c; (* set character i to c inplace *)
          Hashtbl.replace char_array lv dst
        ) else (
          Bytes.set s i c; (* set character i to c inplace *)
          Hashtbl.replace char_array lv s
        )
      (*BatHashtbl.modify_def "" lv (fun s -> Bytes.set s i c) char_array*)
      | _ -> ()
    in
    char_array_hack ();
    let is_list_init () =
      match lval, rval with
      | (Var a, Field (fi,NoOffset)), AddrOf((Var b, NoOffset))
        when !GU.global_initialization && a.vid = b.vid
             && fi.fcomp.cname = "list_head"
             && (fi.fname = "prev" || fi.fname = "next") -> Some a
      | _ -> None
    in
    match is_list_init () with
    | Some a when (get_bool "exp.list-type") ->
        set ctx.ask ctx.global ctx.local (AD.singleton (Addr.from_var a)) lval_t (`List (ValueDomain.Lists.bot ()))
    | _ ->
      let rval_val = eval_rv ctx.ask ctx.global ctx.local rval in
      let lval_val = eval_lv ctx.ask ctx.global ctx.local lval in
      (* let sofa = AD.short 80 lval_val^" = "^VD.short 80 rval_val in *)
      (* M.debug @@ sprint ~width:80 @@ dprintf "%a = %a\n%s" d_plainlval lval d_plainexp rval sofa; *)
      let not_local xs =
        let not_local x =
          match Addr.to_var_may x with
          | [x] -> is_global ctx.ask x
          | _ -> x = Addr.UnknownPtr
        in
        AD.is_top xs || AD.exists not_local xs
      in
      (match rval_val, lval_val with
      | `Address adrs, lval
        when (not !GU.global_initialization) && get_bool "kernel" && not_local lval && not (AD.is_top adrs) ->
        let find_fps e xs = Addr.to_var_must e @ xs in
        let vars = AD.fold find_fps adrs [] in
        let funs = List.filter (fun x -> isFunctionType x.vtype) vars in
        List.iter (fun x -> ctx.spawn None x []) funs
      | _ -> ()
      );
      let is_malloc_pointer e =
        let rv =  eval_rv_keep_bot ctx.ask ctx.global ctx.local e in
        let is_pointer = match e with Lval (Var v, _) -> (match v.vtype with TPtr _ -> true |  (* TArray _ -> true | *) _ -> false) | _ -> false in
        is_pointer && VD.is_bot rv
      in
      let is_malloc_assignment rval =
        match rval with
        | CastE (t, e) -> is_malloc_pointer e
        | e -> is_malloc_pointer e
      in
      let handle_malloc_assignment () =
        let heap_var = heap_var (rval |> typeOf |> unpack_ptr_type) in
          let heap_var = if (get_bool "exp.malloc-fail")
              then AD.join (heap_var) AD.null_ptr
              else heap_var
          in
          set_many ctx.ask ctx.global ctx.local [(heap_var, `Blob (VD.top (), IdxDom.top ()));
                                   (eval_lv ctx.ask ctx.global ctx.local lval, `Address heap_var) ]
      in
      match lval with (* this section ensure global variables contain bottom values of the proper type before setting them  *)
      | (Var v, _) when AD.is_definite lval_val && v.vglob ->
<<<<<<< HEAD
        if is_malloc_assignment rval then (
          handle_malloc_assignment ()
        ) else (
          let current_val = eval_rv_keep_bot ctx.ask ctx.global ctx.local (Lval (Var v, NoOffset)) in
          (match current_val with
          | `Bot -> (* current value is VD `Bot *)
            (match Addr.to_var_offset (AD.choose lval_val) with
            | [(x,offs)] ->
              let t = v.vtype in
              let iv = bot_value ctx.ask ctx.global ctx.local v.vtype in (* correct bottom value for top level variable *)
              let nv = VD.update_offset ctx.ask iv offs rval_val (Some  (Lval lval)) lval t in (* do desired update to value *)
              set_savetop ctx.ask ctx.global ctx.local (AD.from_var v) nv (* set top-level variable to updated value *)
            | _ ->
              set_savetop ctx.ask ctx.global ctx.local lval_val rval_val ~lval_raw:lval ~rval_raw:rval
            )
=======
        let current_val = eval_rv_keep_bot ctx.ask ctx.global ctx.local (Lval (Var v, NoOffset)) in
        (match current_val with
        | `Bot -> (* current value is VD `Bot *)
          (match Addr.to_var_offset (AD.choose lval_val) with
          | [(x,offs)] ->
            let t = v.vtype in
            let iv = VD.bot_value t in (* correct bottom value for top level variable *)
            let nv = VD.update_offset ctx.ask iv offs rval_val (Some  (Lval lval)) lval t in (* do desired update to value *)
            set_savetop ctx.ask ctx.global ctx.local (AD.from_var v) lval_t nv (* set top-level variable to updated value *)
>>>>>>> 6ca68467
          | _ ->
            set_savetop ctx.ask ctx.global ctx.local lval_val lval_t rval_val ~lval_raw:lval ~rval_raw:rval
          )
<<<<<<< HEAD
        )
      | _ ->
        if is_malloc_assignment rval
          then handle_malloc_assignment ()
          else set_savetop ctx.ask ctx.global ctx.local lval_val rval_val ~lval_raw:lval ~rval_raw:rval
=======
        | _ ->
          set_savetop ctx.ask ctx.global ctx.local lval_val lval_t rval_val ~lval_raw:lval ~rval_raw:rval
        )
      | _ ->
        set_savetop ctx.ask ctx.global ctx.local lval_val lval_t rval_val ~lval_raw:lval ~rval_raw:rval
>>>>>>> 6ca68467


  module Locmap = Deadcode.Locmap

  let dead_branches = function true -> Deadcode.dead_branches_then | false -> Deadcode.dead_branches_else

  let locmap_modify_def d k f h =
    if Locmap.mem h k then
      Locmap.replace h k (f (Locmap.find h k))
    else
      Locmap.add h k d

  let branch ctx (exp:exp) (tv:bool) : store =
    Locmap.replace Deadcode.dead_branches_cond !Tracing.next_loc exp;
    let valu = eval_rv ctx.ask ctx.global ctx.local exp in
    let refine () =
      let res = invariant ctx ctx.ask ctx.global ctx.local exp tv in
      if M.tracing then M.tracec "branch" "EqualSet result for expression %a is %a\n" d_exp exp Queries.Result.pretty (ctx.ask (Queries.EqualSet exp));
      if M.tracing then M.tracec "branch" "CondVars result for expression %a is %a\n" d_exp exp Queries.Result.pretty (ctx.ask (Queries.CondVars exp));
      if M.tracing then M.traceu "branch" "Invariant enforced!\n";
      match ctx.ask (Queries.CondVars exp) with
      | `ExprSet s when Queries.ES.cardinal s = 1 ->
        let e = Queries.ES.choose s in
        M.debug_each @@ "CondVars result for expression " ^ sprint d_exp exp ^ " is " ^ sprint d_exp e;
        invariant ctx ctx.ask ctx.global res e tv
      | _ -> res
    in
    if M.tracing then M.traceli "branch" ~subsys:["invariant"] "Evaluating branch for expression %a with value %a\n" d_exp exp VD.pretty valu;
    if M.tracing then M.tracel "branchosek" "Evaluating branch for expression %a with value %a\n" d_exp exp VD.pretty valu;
    (* First we want to see, if we can determine a dead branch: *)
    match valu with
    (* For a boolean value: *)
    | `Int value when (ID.is_bool value) ->
      if M.tracing then M.traceu "branch" "Expression %a evaluated to %a\n" d_exp exp ID.pretty value;
      (* to suppress pattern matching warnings: *)
      let fromJust x = match x with Some x -> x | None -> assert false in
      let v = fromJust (ID.to_bool value) in
      if !GU.in_verifying_stage && get_bool "dbg.print_dead_code" then begin
        if v=tv then
          Locmap.replace (dead_branches tv) !Tracing.next_loc false
        else
          locmap_modify_def true !Tracing.next_loc (fun x -> x) (dead_branches tv)
      end;
      (* Eliminate the dead branch and just propagate to the true branch *)
      if v = tv then refine () else begin
        if M.tracing then M.tracel "branchosek" "A The branch %B is dead!\n" tv;
        raise Deadcode
      end
    | `Bot ->
      if M.tracing then M.traceu "branch" "The branch %B is dead!\n" tv;
      if M.tracing then M.tracel "branchosek" "B The branch %B is dead!\n" tv;
      if !GU.in_verifying_stage && get_bool "dbg.print_dead_code" then begin
        locmap_modify_def true !Tracing.next_loc (fun x -> x) (dead_branches tv)
      end;
      raise Deadcode
    (* Otherwise we try to impose an invariant: *)
    | _ ->
      if !GU.in_verifying_stage then
        Locmap.replace (dead_branches tv) !Tracing.next_loc false;
      refine ()

  let body ctx f =
    (* First we create a variable-initvalue pair for each variable *)
    let init_var v = (AD.from_var v, v.vtype, VD.init_value v.vtype) in
    (* Apply it to all the locals and then assign them all *)
    let inits = List.map init_var f.slocals in
    set_many ctx.ask ctx.global ctx.local inits

  let return ctx exp fundec =
    let (cp,dep) = ctx.local in
    match fundec.svar.vname with
    | "__goblint_dummy_init" ->
      publish_all ctx;
      cp, dep
    | "StartupHook" ->
      publish_all ctx;
      cp, dep
    | _ ->
      let locals = (fundec.sformals @ fundec.slocals) in
      let nst_part = rem_many_paritioning ctx.ask ctx.local locals in
      let nst = rem_many ctx.ask nst_part locals in
      match exp with
      | None -> nst
      | Some exp ->
        let t_override = match fundec.svar.vtype with
          | TFun(TVoid _, _, _, _) -> M.warn "Returning a value from a void function"; assert false
          | TFun(ret, _, _, _) -> ret
          | _ -> assert false
        in
        let rv = eval_rv ctx.ask ctx.global ctx.local exp in
        let nst =
          match ThreadId.get_current ctx.ask with
          | `Lifted tid when ThreadReturn.is_current ctx.ask -> Tuple2.map1 (CPA.add tid rv) nst
          | _ -> nst
        in
        set ~t_override ctx.ask ctx.global nst (return_var ()) t_override rv
        (* lval_raw:None, and rval_raw:None is correct here *)

  let vdecl ctx (v:varinfo) =
    if not (Cil.isArrayType v.vtype) then
      ctx.local
    else
      let lval = eval_lv ctx.ask ctx.global ctx.local (Var v, NoOffset) in
      let current_value = eval_rv ctx.ask ctx.global ctx.local (Lval (Var v, NoOffset)) in
      let new_value = VD.update_array_lengths (eval_rv ctx.ask ctx.global ctx.local) current_value v.vtype in
      set ctx.ask ctx.global ctx.local lval v.vtype new_value

  (**************************************************************************
   * Function calls
   **************************************************************************)
  let invalidate ask (gs:glob_fun) (st:store) (exps: exp list): store =
    if M.tracing && exps <> [] then M.tracel "invalidate" "Will invalidate expressions [%a]\n" (d_list ", " d_plainexp) exps;
    (* To invalidate a single address, we create a pair with its corresponding
     * top value. *)
    let invalidate_address st a =
      let t = AD.get_type a in
      let v = get ask gs st a None in (* None here is ok, just causes us to be a bit less precise *)
      let nv =  VD.invalidate_value ask t v in
      (a, t, nv)
    in
    (* We define the function that invalidates all the values that an address
     * expression e may point to *)
    let invalidate_exp e =
      match eval_rv ask gs st e with
      (*a null pointer is invalid by nature*)
      | `Address a when AD.is_null a -> []
      | `Address a when not (AD.is_top a) ->
        List.map (invalidate_address st) (reachable_vars ask [a] gs st)
      | `Int _ -> []
      | _ -> M.warn_each ("Failed to invalidate unknown address: " ^ sprint d_exp e); []
    in
    (* We concatMap the previous function on the list of expressions. *)
    let invalids = List.concat (List.map invalidate_exp exps) in
    let my_favorite_things = List.map Json.string !precious_globs in
    let is_fav_addr x =
      List.exists (fun x -> List.mem x.vname my_favorite_things) (AD.to_var_may x)
    in
    let invalids' = List.filter (fun (x,_,_) -> not (is_fav_addr x)) invalids in
    if M.tracing && exps <> [] then (
      let addrs = List.map (Tuple3.first) invalids' in
      let vs = List.map (Tuple3.third) invalids' in
      M.tracel "invalidate" "Setting addresses [%a] to values [%a]\n" (d_list ", " AD.pretty) addrs (d_list ", " VD.pretty) vs
    );
    set_many ask gs st invalids'

  (* Variation of the above for yet another purpose, uhm, code reuse? *)
  let collect_funargs ask (gs:glob_fun) (st:store) (exps: exp list) =
    let do_exp e =
      match eval_rv ask gs st e with
      | `Address a when AD.equal a AD.null_ptr -> []
      | `Address a when not (AD.is_top a) ->
        let rble = reachable_vars ask [a] gs st in
        if M.tracing then
          M.trace "collect_funargs" "%a = %a\n" AD.pretty a (d_list ", " AD.pretty) rble;
        rble
      | _-> []
    in
    List.concat (List.map do_exp exps)

  let is_main_call fn args =
     (get_bool "allfuns" || Set.mem fn.vname (mainfuns ())) &&
      List.for_all (fun arg -> MyCFG.unknown_exp = arg) args

  let get_arg_types (fn: varinfo) = match fn.vtype with
    | TFun (_, None, _, _) -> []
    | TFun (_, Some args, _vararg, _) ->
      (* We do not handle varargs sepcifically here. Varargs are just top when queried *)
      List.map snd_triple args
    | _ -> failwith "Not a function type"

  let arg_value a (gs:glob_fun) (st: store) (t: typ): (value * ((address * value) list)) =
    let rec arg_comp compinfo l r : ValueDomain.Structs.t * (address * value) list =
      let nstruct = ValueDomain.Structs.top () in
      let arg_field (nstruct, adrs) fd = let (v, adrs) = arg_val a gs st fd.ftype adrs r in
        (ValueDomain.Structs.replace nstruct fd v, adrs)
      in
      List.fold_left (arg_field) (nstruct, l) compinfo.cfields

    (* r: whether to recursively create heap values when encountering pointers, needed to terminate on cyclic data structures *)
    and arg_val a gs st t (l: (address * value) list) r = (match t with
      | TInt _ -> `Int (ID.top ()), l
      | TPtr (pointed_to_t, attr) ->
                  let heap_var = argument_var (t |> unpack_ptr_type) in
                  let (tval, l2) = if r then arg_val a gs st pointed_to_t l false else top_value a gs st pointed_to_t, l in
                  (* TODO: Make the value of the abstract heap object contain the representation of the struct *)
                  `Address (if (get_bool "exp.malloc-fail")
                            then AD.join (heap_var) AD.null_ptr
                            else heap_var), (heap_var,  `Blob (tval, IdxDom.top ()))::l2
      | TComp ({cstruct=true; _} as ci,_) -> let v, adrs = arg_comp ci l r in `Struct (v), adrs
      | TComp ({cstruct=false; _},_) -> `Union (ValueDomain.Unions.top ()), l
      | TArray (ai, None, _) -> let v, adrs = arg_val a gs st ai l r in
        `Array (ValueDomain.CArrays.make (IdxDom.top ()) v ), adrs
      | TArray (ai, Some exp, _) ->
        let v, adrs = arg_val a gs st ai l r in
        let l = Cil.isInteger (Cil.constFold true exp) in
        (`Array (ValueDomain.CArrays.make (BatOption.map_default (IdxDom.of_int) (IdxDom.top ()) l) v)), adrs
      | TNamed ({ttype=t; _}, _) -> arg_val a gs st t l r
      | _ -> `Top, l)
    in arg_val a gs st t [] true

  let heapify_pointers (fn: varinfo) (gs:glob_fun) (st: store) (e: exp list) =
    let module AVSet = Set.Make(struct
        type t = address * value
        let compare (x1,y1) (x2,y2) = let r = AD.compare x1 x2 in if r <> 0 then r else VD.compare y1 y2
      end)
    in
    let create_val t = arg_value () gs st t  in
    let arg_types = get_arg_types fn in
    let values = List.fold_right (fun t acc ->  (create_val t)::acc) arg_types []  in
    let heap_mem = values |> List.map snd |> List.flatten |> AVSet.of_list |> AVSet.to_list in
    let fundec = Cilfacade.getdec fn in
    let values = List.map fst values in
    let pa = zip fundec.sformals values in
    (* Argument values, parameters -> values, argument memory cells -> values *)
    (values, pa, heap_mem)

<<<<<<< HEAD
  let make_entry (ctx:(D.t, G.t, C.t) Analyses.ctx) ?nfl:(nfl=(snd_triple ctx.local)) fn args: D.t =
=======
  let make_entry (ctx:(D.t, G.t, C.t) Analyses.ctx) fn args: D.t =
    let (cpa,dep) as st = ctx.local in
>>>>>>> 6ca68467
    (* Evaluate the arguments. *)
    let (cpa,fl,dep) as st = ctx.local in
    let vals, pa, heap_mem =
      (* if this is a start call, we have to handle the pointer arguments sepcially *)
      if is_main_call fn args then
        heapify_pointers fn ctx.global ctx.local args
      else
        let vals = List.map (eval_rv ctx.ask ctx.global st) args in
        let fundec = Cilfacade.getdec fn in
        let pa = zip fundec.sformals vals in
        (vals, pa, [])
    in
    (* generate the entry states *)
    (* If we need the globals, add them *)
    let new_cpa = if not (!GU.earlyglobs || ThreadFlag.is_multi ctx.ask) then CPA.filter_class 2 cpa else CPA.filter (fun k v -> V.is_global k && is_private ctx.ask ctx.local k) cpa in
    (* Assign parameters to arguments *)
    let new_cpa = CPA.add_list pa new_cpa in
    (* List of reachable variables *)
    let reachable = List.concat (List.map AD.to_var_may (reachable_vars ctx.ask (get_ptrs vals) ctx.global st)) in
    let new_cpa = CPA.add_list_fun reachable (fun v -> CPA.find v cpa) new_cpa in
<<<<<<< HEAD
    (* Add values for memory cells pointed to by arguments.*)
    let new_cpa = fst_triple @@ set_many ctx.ask ctx.global (new_cpa, fl, dep) heap_mem in
    new_cpa, nfl, dep
=======
    new_cpa, dep
>>>>>>> 6ca68467

  let enter ctx lval fn args : (D.t * D.t) list =
    (* make_entry has special treatment args that are equal to MyCFG.unknown_exp *)
    [ctx.local, make_entry ctx fn args]



  let forkfun (ctx:(D.t, G.t, C.t) Analyses.ctx) (lv: lval option) (f: varinfo) (args: exp list) : (lval option * varinfo * exp list) list =
    let create_thread lval arg v =
      try
        (* try to get function declaration *)
        let fd = Cilfacade.getdec v in
        let args =
          match arg with
          | Some x -> [x]
          | None -> List.map (fun x -> MyCFG.unknown_exp) fd.sformals
        in
        Some (lval, v, args)
      with Not_found ->
        if LF.use_special f.vname then None (* we handle this function *)
        else if isFunctionType v.vtype then (
          M.warn_each ("Creating a thread from unknown function " ^ v.vname);
          Some (lval, v, args)
        ) else (
          M.warn_each ("Not creating a thread from " ^ v.vname ^ " because its type is " ^ sprint d_type v.vtype);
          None
        )
    in
    match LF.classify f.vname args with
    (* handling thread creations *)
    | `ThreadCreate (id,start,ptc_arg) -> begin
        (* extra sync so that we do not analyze new threads with bottom global invariant *)
        publish_all ctx;
        (* Collect the threads. *)
        let start_addr = eval_tv ctx.ask ctx.global ctx.local start in
        List.filter_map (create_thread (Some (Mem id, NoOffset)) (Some ptc_arg)) (AD.to_var_may start_addr)
      end
    | `Unknown _ when get_bool "exp.unknown_funs_spawn" -> begin
        let args =
          match LF.get_invalidate_action f.vname with
          | Some fnc -> fnc `Write  args (* why do we only spawn arguments that are written?? *)
          | None -> args
        in
        let flist = collect_funargs ctx.ask ctx.global ctx.local args in
        let addrs = List.concat (List.map AD.to_var_may flist) in
        List.filter_map (create_thread None None) addrs
      end
    | _ ->  []

  let assert_fn ctx e warn change =
    let check_assert e st =
      match eval_rv ctx.ask ctx.global st e with
      | `Int v when ID.is_bool v ->
        begin match ID.to_bool v with
          | Some false ->  `False
          | Some true  ->  `True
          | _ -> `Top
        end
      | `Bot -> `Bot
      | _ -> `Top
    in
    let expr = sprint d_exp e in
    let warn ?annot msg = if warn then
        if get_bool "dbg.regression" then ( (* This only prints unexpected results (with the difference) as indicated by the comment behind the assert (same as used by the regression test script). *)
          let loc = !M.current_loc in
          let line = List.at (List.of_enum @@ File.lines_of loc.file) (loc.line-1) in
          let open Str in
          let expected = if string_match (regexp ".+//.*\\(FAIL\\|UNKNOWN\\).*") line 0 then Some (matched_group 1 line) else None in
          if expected <> annot then (
            let result = if annot = None && (expected = Some ("NOWARN") || (expected = Some ("UNKNOWN") && not (String.exists line "UNKNOWN!"))) then "improved" else "failed" in
            (* Expressions with logical connectives like a && b are calculated in temporary variables by CIL. Instead of the original expression, we then see something like tmp___0. So we replace expr in msg by the original source if this is the case. *)
            let assert_expr = if string_match (regexp ".*assert(\\(.+\\));.*") line 0 then matched_group 1 line else expr in
            let msg = if expr <> assert_expr then String.nreplace msg expr assert_expr else msg in
            M.warn_each ~ctx:ctx.control_context (msg ^ " Expected: " ^ (expected |? "SUCCESS") ^ " -> " ^ result)
          )
        ) else
          M.warn_each ~ctx:ctx.control_context msg
    in
    match check_assert e ctx.local with
    | `False ->
      warn ~annot:"FAIL" ("{red}Assertion \"" ^ expr ^ "\" will fail.");
      if change then raise Analyses.Deadcode else ctx.local
    | `True ->
      warn ("{green}Assertion \"" ^ expr ^ "\" will succeed");
      ctx.local
    | `Bot ->
      M.warn_each ~ctx:ctx.control_context ("{red}Assertion \"" ^ expr ^ "\" produces a bottom. What does that mean? (currently uninitialized arrays' content is bottom)");
      ctx.local
    | `Top ->
      warn ~annot:"UNKNOWN" ("{yellow}Assertion \"" ^ expr ^ "\" is unknown.");
      (* make the state meet the assertion in the rest of the code *)
      if not change then ctx.local else begin
        let newst = invariant ctx ctx.ask ctx.global ctx.local e true in
        (* if check_assert e newst <> `True then
            M.warn_each ("Invariant \"" ^ expr ^ "\" does not stick."); *)
        newst
      end

  let special ctx (lv:lval option) (f: varinfo) (args: exp list) =
    (*    let heap_var = heap_var !Tracing.current_loc in*)
    let forks = forkfun ctx lv f args in
    if M.tracing then if not (List.is_empty forks) then M.tracel "spawn" "Base.special %s: spawning functions %a\n" f.vname (d_list "," d_varinfo) (List.map BatTuple.Tuple3.second forks);
    List.iter (BatTuple.Tuple3.uncurry ctx.spawn) forks;
    let cpa,dep as st = ctx.local in
    let gs = ctx.global in
    match LF.classify f.vname args with
    | `Unknown "F59" (* strcpy *)
    | `Unknown "F60" (* strncpy *)
    | `Unknown "F63" (* memcpy *)
      ->
      begin match args with
        | [dst; src]
        | [dst; src; _] ->
          (* let dst_val = eval_rv ctx.ask ctx.global ctx.local dst in *)
          (* let src_val = eval_rv ctx.ask ctx.global ctx.local src in *)
          (* begin match dst_val with *)
          (* | `Address ls -> set_savetop ctx.ask ctx.global ctx.local ls src_val *)
          (* | _ -> ignore @@ Pretty.printf "strcpy: dst %a may point to anything!\n" d_exp dst; *)
          (*     ctx.local *)
          (* end *)
          let rec get_lval exp = match stripCasts exp with
            | Lval x | AddrOf x | StartOf x -> x
            | BinOp (PlusPI, e, i, _)
            | BinOp (MinusPI, e, i, _) -> get_lval e
            | x ->
              ignore @@ Pretty.printf "strcpy: dst is %a!\n" d_plainexp dst;
              failwith "strcpy: expecting first argument to be a pointer!"
          in
          assign ctx (get_lval dst) src
        | _ -> M.bailwith "strcpy arguments are strange/complicated."
      end
    | `Unknown "F1" ->
      begin match args with
        | [dst; data; len] -> (* memset: write char to dst len times *)
          let dst_lval = mkMem ~addr:dst ~off:NoOffset in
          assign ctx dst_lval data (* this is only ok because we use ArrayDomain.Trivial per default, i.e., there's no difference between the first element or the whole array *)
        | _ -> M.bailwith "memset arguments are strange/complicated."
      end
    | `Unknown "list_add" when (get_bool "exp.list-type") ->
      begin match args with
        | [ AddrOf (Var elm,next);(AddrOf (Var lst,NoOffset))] ->
          begin
            let ladr = AD.singleton (Addr.from_var lst) in
            match get ctx.ask ctx.global ctx.local ladr  None with
            | `List ld ->
              let eadr = AD.singleton (Addr.from_var elm) in
              let eitemadr = AD.singleton (Addr.from_var_offset (elm, convert_offset ctx.ask ctx.global ctx.local next)) in
              let new_list = `List (ValueDomain.Lists.add eadr ld) in
              let s1 = set ctx.ask ctx.global ctx.local ladr lst.vtype new_list in
              let s2 = set ctx.ask ctx.global s1 eitemadr (AD.get_type eitemadr) (`Address (AD.singleton (Addr.from_var lst))) in
              s2
            | _ -> set ctx.ask ctx.global ctx.local ladr lst.vtype `Top
          end
        | _ -> M.bailwith "List function arguments are strange/complicated."
      end
    | `Unknown "list_del" when (get_bool "exp.list-type") ->
      begin match args with
        | [ AddrOf (Var elm,next) ] ->
          begin
            let eadr = AD.singleton (Addr.from_var elm) in
            let lptr = AD.singleton (Addr.from_var_offset (elm, convert_offset ctx.ask ctx.global ctx.local next)) in
            let lprt_val = get ctx.ask ctx.global ctx.local lptr None in
            let lst_poison = `Address (AD.singleton (Addr.from_var ListDomain.list_poison)) in
            let s1 = set ctx.ask ctx.global ctx.local lptr (AD.get_type lptr) (VD.join lprt_val lst_poison) in
            match get ctx.ask ctx.global ctx.local lptr None with
            | `Address ladr -> begin
                match get ctx.ask ctx.global ctx.local ladr None with
                | `List ld ->
                  let del_ls = ValueDomain.Lists.del eadr ld in
                  let s2 = set ctx.ask ctx.global s1 ladr (AD.get_type ladr) (`List del_ls) in
                  s2
                | _ -> s1
              end
            | _ -> s1
          end
        | _ -> M.bailwith "List function arguments are strange/complicated."
      end
    | `Unknown "__builtin" ->
      begin match args with
        | Const (CStr "invariant") :: args when List.length args > 0 ->
          List.fold_left (fun d e -> invariant ctx ctx.ask ctx.global d e true) ctx.local args
        | _ -> failwith "Unknown __builtin."
      end
    | `Unknown "exit" ->  raise Deadcode
    | `Unknown "abort" -> raise Deadcode
    | `Unknown "pthread_exit" ->
      begin match args with
        | [exp] ->
          begin match ThreadId.get_current ctx.ask with
            | `Lifted tid ->
              let rv = eval_rv ctx.ask ctx.global ctx.local exp in
              ctx.sideg tid rv
            | _ -> ()
          end;
          raise Deadcode
        | _ -> failwith "Unknown pthread_exit."
      end
    | `Unknown "__builtin_expect" ->
      begin match lv with
        | Some v -> assign ctx v (List.hd args)
        | None -> ctx.local (* just calling __builtin_expect(...) without assigning is a nop, since the arguments are CIl exp and therefore have no side-effects *)
      end
    | `Unknown "spinlock_check" ->
      begin match lv with
        | Some x -> assign ctx x (List.hd args)
        | None -> ctx.local
      end
    (* handling thread creations *)
    | `ThreadCreate _ ->
      D.bot () (* actual results joined via threadspawn *)
    (* handling thread joins... sort of *)
    | `ThreadJoin (id,ret_var) ->
      begin match (eval_rv ctx.ask gs st ret_var) with
        | `Int n when GU.opt_predicate (BI.equal BI.zero) (ID.to_int n) -> cpa,dep
        | `Address ret_a ->
          begin match eval_rv ctx.ask gs st id with
            | `Address a ->
              (* TODO: is this type right? *)
              set ctx.ask gs st ret_a (Cil.typeOf ret_var) (get ctx.ask gs st a None)
            | _      -> invalidate ctx.ask gs st [ret_var]
          end
        | _      -> invalidate ctx.ask gs st [ret_var]
      end
    | `Malloc size -> begin
        match lv with
        | Some lv ->
<<<<<<< HEAD
          (* For the basic heap analysis, we use let the temporary variable a malloced value is assigned to, point to a "dummy" bottom  *)
          set ctx.ask gs st (eval_lv ctx.ask gs st lv) (VD.bot ())
=======
          let heap_var =
            if (get_bool "exp.malloc.fail")
            then AD.join (AD.from_var (heap_var ctx)) AD.null_ptr
            else AD.from_var (heap_var ctx)
          in
          (* ignore @@ printf "malloc will allocate %a bytes\n" ID.pretty (eval_int ctx.ask gs st size); *)
          set_many ctx.ask gs st [(heap_var, TVoid [], `Blob (VD.bot (), eval_int ctx.ask gs st size, true));
                                  (eval_lv ctx.ask gs st lv, (Cil.typeOfLval lv), `Address heap_var)]
>>>>>>> 6ca68467
        | _ -> st
      end
    | `Calloc (n, size) ->
      begin match lv with
<<<<<<< HEAD
        | Some lv ->
          set_many ctx.ask gs st [(*(heap_var, `Blob (VD.bot (), eval_int ctx.ask gs st size));*)
                                  (eval_lv ctx.ask gs st lv, VD.bot ())]
=======
        | Some lv -> (* array length is set to one, as num*size is done when turning into `Calloc *)
          let heap_var = heap_var ctx in
          let add_null addr =
            if get_bool "exp.malloc.fail"
            then AD.join addr AD.null_ptr (* calloc can fail and return NULL *)
            else addr in
          (* the memory that was allocated by calloc is set to bottom, but we keep track that it originated from calloc, so when bottom is read from memory allocated by calloc it is turned to zero *)
          set_many ctx.ask gs st [(add_null (AD.from_var heap_var), TVoid [], `Array (CArrays.make (IdxDom.of_int (Cilfacade.ptrdiff_ikind ()) BI.one) (`Blob (VD.bot (), eval_int ctx.ask gs st size, false))));
                                  (eval_lv ctx.ask gs st lv, (Cil.typeOfLval lv), `Address (add_null (AD.from_var_offset (heap_var, `Index (IdxDom.of_int  (Cilfacade.ptrdiff_ikind ()) BI.zero, `NoOffset)))))]
>>>>>>> 6ca68467
        | _ -> st
      end
    | `Unknown "__goblint_unknown" ->
      begin match args with
        | [Lval lv] | [CastE (_,AddrOf lv)] ->
          let st = set ctx.ask ctx.global ctx.local (eval_lv ctx.ask ctx.global st lv) (Cil.typeOfLval lv)  `Top in
          st
        | _ ->
          M.bailwith "Function __goblint_unknown expected one address-of argument."
      end
    (* Handling the assertions *)
    | `Unknown "__assert_rtn" -> raise Deadcode (* gcc's built-in assert *)
    | `Unknown "__goblint_check" -> assert_fn ctx (List.hd args) true false
    | `Unknown "__goblint_commit" -> assert_fn ctx (List.hd args) false true
    | `Unknown "__goblint_assert" -> assert_fn ctx (List.hd args) true true
    | `Assert e -> assert_fn ctx e (get_bool "dbg.debug") (not (get_bool "dbg.debug"))
    | _ -> begin
        let st =
          match LF.get_invalidate_action f.vname with
          | Some fnc -> invalidate ctx.ask gs st (fnc `Write  args)
          | None -> (
              (if f.vid <> dummyFunDec.svar.vid  && not (LF.use_special f.vname) then M.warn_each ("Function definition missing for " ^ f.vname));
              let st_expr (v:varinfo) (value) a =
                if is_global ctx.ask v && not (is_static v) then
                  mkAddrOf (Var v, NoOffset) :: a
                else a
              in
              let addrs = CPA.fold st_expr cpa args in
              (* invalidate arguments for unknown functions *)
              let (cpa,dep as st) = invalidate ctx.ask gs st addrs in
              (*
               *  TODO: invalidate vars reachable via args
               *  publish globals
               *  if single-threaded: *call f*, privatize globals
               *  else: spawn f
               *)
              st
            )
        in
        (* invalidate lhs in case of assign *)
        let st = match lv with
          | None -> st
          | Some x ->
            if M.tracing then M.tracel "invalidate" "Invalidating lhs %a for unknown function call %s\n" d_plainlval x f.vname;
            invalidate ctx.ask gs st [mkAddrOrStartOf x]
        in
        (* apply all registered abstract effects from other analysis on the base value domain *)
        List.map (fun f -> f (fun lv -> (fun x -> set ctx.ask ctx.global st (eval_lv ctx.ask ctx.global st lv) (Cil.typeOfLval lv) x))) (LF.effects_for f.vname args) |> BatList.fold_left D.meet st
      end

  let combine ctx (lval: lval option) fexp (f: varinfo) (args: exp list) fc (after: D.t) : D.t =
    let combine_one (loc,ldep as st: D.t) ((fun_st,fun_dep) as fun_d: D.t) =
      (* This function does miscellaneous things, but the main task was to give the
       * handle to the global state to the state return from the function, but now
       * the function tries to add all the context variables back to the callee.
       * Note that, the function return above has to remove all the local
       * variables of the called function from cpa_s. *)
      let add_globals (cpa_s,dep_s) (cpa_d, dep_d) =
        (* Remove the return value as this is dealt with separately. *)
        let cpa_s = CPA.remove (return_varinfo ()) cpa_s in
        let new_cpa = CPA.fold CPA.add cpa_s cpa_d in
        (new_cpa, dep_s)
      in
      let return_var = return_var () in
      let return_val =
        if CPA.mem (return_varinfo ()) fun_st
        then get ctx.ask ctx.global fun_d return_var None
        else VD.top ()
      in
      let st = add_globals (fun_st, fun_dep) st in
      match lval with
      | None      -> st
      | Some lval -> set_savetop ctx.ask ctx.global st (eval_lv ctx.ask ctx.global st lval) (Cil.typeOfLval lval) return_val
    in
    combine_one ctx.local after

  let call_descr f (es,dep) =
    let short_fun x =
      match x.vtype, CPA.find x es with
      | TPtr (t, attr), `Address a
        when (not (AD.is_top a))
          && List.length (AD.to_var_may a) = 1
          && not (VD.is_immediate_type t)
        ->
        let cv = List.hd (AD.to_var_may a) in
        "ref " ^ VD.short 26 (CPA.find cv es)
      | _, v -> VD.short 30 v
    in
    let args_short = List.map short_fun f.sformals in
    Printable.get_short_list (GU.demangle f.svar.vname ^ "(") ")" 80 args_short


  let threadenter ctx (lval: lval option) (f: varinfo) (args: exp list): D.t =
    try
      make_entry ctx f args
    with Not_found ->
      (* Unknown functions *)
      ctx.local

  let threadspawn ctx (lval: lval option) (f: varinfo) (args: exp list) fctx: D.t =
    match lval with
    | Some lval ->
      begin match ThreadId.get_current fctx.ask with
        | `Lifted tid ->
          (* TODO: is this type right? *)
          set ctx.ask ctx.global ctx.local (eval_lv ctx.ask ctx.global ctx.local lval) (Cil.typeOfLval lval) (`Address (AD.from_var tid))
        | _ ->
          ctx.local
      end
    | None ->
      ctx.local
end

module type MainSpec = sig
  include Spec
  include BaseDomain.ExpEvaluator
  val return_lval: unit -> Cil.lval
  val return_varinfo: unit -> Cil.varinfo
  type extra = (varinfo * Offs.t * bool) list
  val context_cpa: D.t -> BaseDomain.CPA.t
  val eval_lv: Q.ask -> (Basetype.Variables.t -> G.t) ->  (BaseDomain.CPA.t * BaseDomain.Flag.t * BaseDomain.PartDeps.t) -> lval -> ValueDomain.AD.t
end

module rec Main:MainSpec = MainFunctor(Main:BaseDomain.ExpEvaluator)

let _ =
  (* add ~dep:["expRelation"] after modifying test cases accordingly *)
  MCP.register_analysis ~dep:["mallocWrapper"] (module Main : Spec)<|MERGE_RESOLUTION|>--- conflicted
+++ resolved
@@ -92,16 +92,11 @@
   let return_var () = AD.from_var (return_varinfo ())
   let return_lval (): lval = (Var (return_varinfo ()), NoOffset)
 
-<<<<<<< HEAD
-  let heap_var (type_sig: typ) = AD.from_var (BaseDomain.get_heap_var type_sig)
-  let argument_var (type_sig: typ) = AD.from_var (BaseDomain.get_heap_var type_sig ~arg: true)
-=======
   let heap_var ctx =
     let info = match (ctx.ask Q.HeapVar) with
       | `Varinfo (`Lifted vinfo) -> vinfo
       | _ -> failwith("Ran without a malloc analysis.") in
     info
->>>>>>> 6ca68467
 
   let init () =
     privatization := get_bool "exp.privatization";
@@ -377,22 +372,9 @@
     let res =
       let f_addr (x, offs) =
         (* get hold of the variable value, either from local or global state *)
-<<<<<<< HEAD
-        (* TODO: Return top for globals *)
         let var = if GobConfig.get_bool "ana.library" && is_global a x
           then VD.top ()
-          else (
-            if (!GU.earlyglobs || Flag.is_multi fl) && is_global a x then
-                match CPA.find x st with
-                | `Bot -> (if M.tracing then M.tracec "get" "Using global invariant.\n"; get_global x)
-                | x -> (if M.tracing then M.tracec "get" "Using privatized version.\n"; x)
-              else begin
-                if M.tracing then M.tracec "get" "Singlethreaded mode.\n";
-                CPA.find x st
-              end
-          )
-=======
-        let var = if (!GU.earlyglobs || ThreadFlag.is_multi a) && is_global a x then
+        else if (!GU.earlyglobs || ThreadFlag.is_multi a) && is_global a x then
             match CPA.find x st with
             | `Bot -> (if M.tracing then M.tracec "get" "Using global invariant.\n"; get_global x)
             | x -> (if M.tracing then M.tracec "get" "Using privatized version.\n"; x)
@@ -400,7 +382,6 @@
             if M.tracing then M.tracec "get" "Singlethreaded mode.\n";
             CPA.find x st
           end
->>>>>>> 6ca68467
         in
 
         let v = VD.eval_offset a (fun x -> get a gs (st,dep) x exp) var offs exp (Some (Var x, Offs.to_cil_offset offs)) x.vtype in
@@ -1014,6 +995,18 @@
           end
         | _ -> `MayBool true
       end
+    | Q.IsMallocAssignment rval ->
+      let is_malloc_pointer e =
+        let rv = eval_rv_keep_bot ctx.ask ctx.global ctx.local e in
+        let is_pointer = match e with Lval (Var v, _) -> (match v.vtype with TPtr _ -> true |  (* TArray _ -> true | *) _ -> false) | _ -> false in
+        is_pointer && VD.is_bot rv
+      in
+      let is_malloc_assignment rval =
+        match rval with
+        | CastE (t, e) -> is_malloc_pointer e
+        | e -> is_malloc_pointer e
+      in
+      `MustBool (is_malloc_pointer rval)
     | _ -> Q.Result.top ()
 
   let update_variable variable value state =
@@ -1596,9 +1589,6 @@
     | `Top -> set ask gs st adr lval_t (VD.top_value (AD.get_type adr)) ?lval_raw ?rval_raw
     | v -> set ask gs st adr lval_t v ?lval_raw ?rval_raw
 
-  let unpack_ptr_type (ptrT: typ) = match ptrT with
-    | TPtr (t, _) -> t
-    | _ -> failwith "huh?"
 
   (**************************************************************************
    * Simple defs for the transfer functions
@@ -1684,33 +1674,17 @@
         | e -> is_malloc_pointer e
       in
       let handle_malloc_assignment () =
-        let heap_var = heap_var (rval |> typeOf |> unpack_ptr_type) in
+        let heap_var = AD.from_var (heap_var ctx) in
           let heap_var = if (get_bool "exp.malloc-fail")
-              then AD.join (heap_var) AD.null_ptr
+              then AD.join heap_var AD.null_ptr
               else heap_var
           in
-          set_many ctx.ask ctx.global ctx.local [(heap_var, `Blob (VD.top (), IdxDom.top ()));
-                                   (eval_lv ctx.ask ctx.global ctx.local lval, `Address heap_var) ]
+          set_many ctx.ask ctx.global ctx.local [(heap_var, TVoid [], `Blob (VD.top (), IdxDom.top_of (Cilfacade.ptrdiff_ikind ()), false));
+                                   (eval_lv ctx.ask ctx.global ctx.local lval, Cil.typeOfLval lval,`Address heap_var) ]
       in
       match lval with (* this section ensure global variables contain bottom values of the proper type before setting them  *)
+      | (Var v, _) when is_malloc_assignment rval -> handle_malloc_assignment ()
       | (Var v, _) when AD.is_definite lval_val && v.vglob ->
-<<<<<<< HEAD
-        if is_malloc_assignment rval then (
-          handle_malloc_assignment ()
-        ) else (
-          let current_val = eval_rv_keep_bot ctx.ask ctx.global ctx.local (Lval (Var v, NoOffset)) in
-          (match current_val with
-          | `Bot -> (* current value is VD `Bot *)
-            (match Addr.to_var_offset (AD.choose lval_val) with
-            | [(x,offs)] ->
-              let t = v.vtype in
-              let iv = bot_value ctx.ask ctx.global ctx.local v.vtype in (* correct bottom value for top level variable *)
-              let nv = VD.update_offset ctx.ask iv offs rval_val (Some  (Lval lval)) lval t in (* do desired update to value *)
-              set_savetop ctx.ask ctx.global ctx.local (AD.from_var v) nv (* set top-level variable to updated value *)
-            | _ ->
-              set_savetop ctx.ask ctx.global ctx.local lval_val rval_val ~lval_raw:lval ~rval_raw:rval
-            )
-=======
         let current_val = eval_rv_keep_bot ctx.ask ctx.global ctx.local (Lval (Var v, NoOffset)) in
         (match current_val with
         | `Bot -> (* current value is VD `Bot *)
@@ -1720,23 +1694,14 @@
             let iv = VD.bot_value t in (* correct bottom value for top level variable *)
             let nv = VD.update_offset ctx.ask iv offs rval_val (Some  (Lval lval)) lval t in (* do desired update to value *)
             set_savetop ctx.ask ctx.global ctx.local (AD.from_var v) lval_t nv (* set top-level variable to updated value *)
->>>>>>> 6ca68467
           | _ ->
             set_savetop ctx.ask ctx.global ctx.local lval_val lval_t rval_val ~lval_raw:lval ~rval_raw:rval
           )
-<<<<<<< HEAD
-        )
-      | _ ->
-        if is_malloc_assignment rval
-          then handle_malloc_assignment ()
-          else set_savetop ctx.ask ctx.global ctx.local lval_val rval_val ~lval_raw:lval ~rval_raw:rval
-=======
         | _ ->
           set_savetop ctx.ask ctx.global ctx.local lval_val lval_t rval_val ~lval_raw:lval ~rval_raw:rval
         )
       | _ ->
         set_savetop ctx.ask ctx.global ctx.local lval_val lval_t rval_val ~lval_raw:lval ~rval_raw:rval
->>>>>>> 6ca68467
 
 
   module Locmap = Deadcode.Locmap
@@ -1897,53 +1862,29 @@
     List.concat (List.map do_exp exps)
 
   let is_main_call fn args =
-     (get_bool "allfuns" || Set.mem fn.vname (mainfuns ())) &&
+    (get_bool "allfuns" || Set.mem fn.vname (mainfuns ())) &&
       List.for_all (fun arg -> MyCFG.unknown_exp = arg) args
+
 
   let get_arg_types (fn: varinfo) = match fn.vtype with
     | TFun (_, None, _, _) -> []
     | TFun (_, Some args, _vararg, _) ->
       (* We do not handle varargs sepcifically here. Varargs are just top when queried *)
-      List.map snd_triple args
+      List.map (fun (_,snd,_) -> snd) args
     | _ -> failwith "Not a function type"
 
-  let arg_value a (gs:glob_fun) (st: store) (t: typ): (value * ((address * value) list)) =
-    let rec arg_comp compinfo l r : ValueDomain.Structs.t * (address * value) list =
-      let nstruct = ValueDomain.Structs.top () in
-      let arg_field (nstruct, adrs) fd = let (v, adrs) = arg_val a gs st fd.ftype adrs r in
-        (ValueDomain.Structs.replace nstruct fd v, adrs)
-      in
-      List.fold_left (arg_field) (nstruct, l) compinfo.cfields
-
-    (* r: whether to recursively create heap values when encountering pointers, needed to terminate on cyclic data structures *)
-    and arg_val a gs st t (l: (address * value) list) r = (match t with
-      | TInt _ -> `Int (ID.top ()), l
-      | TPtr (pointed_to_t, attr) ->
-                  let heap_var = argument_var (t |> unpack_ptr_type) in
-                  let (tval, l2) = if r then arg_val a gs st pointed_to_t l false else top_value a gs st pointed_to_t, l in
-                  (* TODO: Make the value of the abstract heap object contain the representation of the struct *)
-                  `Address (if (get_bool "exp.malloc-fail")
-                            then AD.join (heap_var) AD.null_ptr
-                            else heap_var), (heap_var,  `Blob (tval, IdxDom.top ()))::l2
-      | TComp ({cstruct=true; _} as ci,_) -> let v, adrs = arg_comp ci l r in `Struct (v), adrs
-      | TComp ({cstruct=false; _},_) -> `Union (ValueDomain.Unions.top ()), l
-      | TArray (ai, None, _) -> let v, adrs = arg_val a gs st ai l r in
-        `Array (ValueDomain.CArrays.make (IdxDom.top ()) v ), adrs
-      | TArray (ai, Some exp, _) ->
-        let v, adrs = arg_val a gs st ai l r in
-        let l = Cil.isInteger (Cil.constFold true exp) in
-        (`Array (ValueDomain.CArrays.make (BatOption.map_default (IdxDom.of_int) (IdxDom.top ()) l) v)), adrs
-      | TNamed ({ttype=t; _}, _) -> arg_val a gs st t l r
-      | _ -> `Top, l)
-    in arg_val a gs st t [] true
+  (* let arg_value  (heap_var : typ -> ValueDomain.AddrSetDomain.elt list BatMap.Int.t) (t: typ) : VD.t * (address * typ * VD.t) list  =  failwith "replace with VD.arg_value" *)
+
+
+  let heap_v (t:  typ) : Addr.t list BatMap.Int.t = failwith "not done" (* TODO *)
 
   let heapify_pointers (fn: varinfo) (gs:glob_fun) (st: store) (e: exp list) =
     let module AVSet = Set.Make(struct
-        type t = address * value
-        let compare (x1,y1) (x2,y2) = let r = AD.compare x1 x2 in if r <> 0 then r else VD.compare y1 y2
+        type t = address * typ * value
+        let compare (x1,_,y1) (x2,_,y2) = let r = AD.compare x1 x2 in if r <> 0 then r else VD.compare y1 y2 (* TODO: Can we really ignore typ here? *)
       end)
     in
-    let create_val t = arg_value () gs st t  in
+    let create_val t = VD.arg_value heap_v t  in
     let arg_types = get_arg_types fn in
     let values = List.fold_right (fun t acc ->  (create_val t)::acc) arg_types []  in
     let heap_mem = values |> List.map snd |> List.flatten |> AVSet.of_list |> AVSet.to_list in
@@ -1953,14 +1894,8 @@
     (* Argument values, parameters -> values, argument memory cells -> values *)
     (values, pa, heap_mem)
 
-<<<<<<< HEAD
-  let make_entry (ctx:(D.t, G.t, C.t) Analyses.ctx) ?nfl:(nfl=(snd_triple ctx.local)) fn args: D.t =
-=======
-  let make_entry (ctx:(D.t, G.t, C.t) Analyses.ctx) fn args: D.t =
-    let (cpa,dep) as st = ctx.local in
->>>>>>> 6ca68467
-    (* Evaluate the arguments. *)
-    let (cpa,fl,dep) as st = ctx.local in
+  let make_entry ctx fn args: D.t =
+    let cpa, dep as st = ctx.local in
     let vals, pa, heap_mem =
       (* if this is a start call, we have to handle the pointer arguments sepcially *)
       if is_main_call fn args then
@@ -1979,13 +1914,9 @@
     (* List of reachable variables *)
     let reachable = List.concat (List.map AD.to_var_may (reachable_vars ctx.ask (get_ptrs vals) ctx.global st)) in
     let new_cpa = CPA.add_list_fun reachable (fun v -> CPA.find v cpa) new_cpa in
-<<<<<<< HEAD
     (* Add values for memory cells pointed to by arguments.*)
-    let new_cpa = fst_triple @@ set_many ctx.ask ctx.global (new_cpa, fl, dep) heap_mem in
-    new_cpa, nfl, dep
-=======
+    let new_cpa = fst @@ set_many ctx.ask ctx.global (new_cpa, dep) heap_mem in
     new_cpa, dep
->>>>>>> 6ca68467
 
   let enter ctx lval fn args : (D.t * D.t) list =
     (* make_entry has special treatment args that are equal to MyCFG.unknown_exp *)
@@ -2212,10 +2143,6 @@
     | `Malloc size -> begin
         match lv with
         | Some lv ->
-<<<<<<< HEAD
-          (* For the basic heap analysis, we use let the temporary variable a malloced value is assigned to, point to a "dummy" bottom  *)
-          set ctx.ask gs st (eval_lv ctx.ask gs st lv) (VD.bot ())
-=======
           let heap_var =
             if (get_bool "exp.malloc.fail")
             then AD.join (AD.from_var (heap_var ctx)) AD.null_ptr
@@ -2224,16 +2151,10 @@
           (* ignore @@ printf "malloc will allocate %a bytes\n" ID.pretty (eval_int ctx.ask gs st size); *)
           set_many ctx.ask gs st [(heap_var, TVoid [], `Blob (VD.bot (), eval_int ctx.ask gs st size, true));
                                   (eval_lv ctx.ask gs st lv, (Cil.typeOfLval lv), `Address heap_var)]
->>>>>>> 6ca68467
         | _ -> st
       end
     | `Calloc (n, size) ->
       begin match lv with
-<<<<<<< HEAD
-        | Some lv ->
-          set_many ctx.ask gs st [(*(heap_var, `Blob (VD.bot (), eval_int ctx.ask gs st size));*)
-                                  (eval_lv ctx.ask gs st lv, VD.bot ())]
-=======
         | Some lv -> (* array length is set to one, as num*size is done when turning into `Calloc *)
           let heap_var = heap_var ctx in
           let add_null addr =
@@ -2243,7 +2164,6 @@
           (* the memory that was allocated by calloc is set to bottom, but we keep track that it originated from calloc, so when bottom is read from memory allocated by calloc it is turned to zero *)
           set_many ctx.ask gs st [(add_null (AD.from_var heap_var), TVoid [], `Array (CArrays.make (IdxDom.of_int (Cilfacade.ptrdiff_ikind ()) BI.one) (`Blob (VD.bot (), eval_int ctx.ask gs st size, false))));
                                   (eval_lv ctx.ask gs st lv, (Cil.typeOfLval lv), `Address (add_null (AD.from_var_offset (heap_var, `Index (IdxDom.of_int  (Cilfacade.ptrdiff_ikind ()) BI.zero, `NoOffset)))))]
->>>>>>> 6ca68467
         | _ -> st
       end
     | `Unknown "__goblint_unknown" ->
@@ -2364,11 +2284,11 @@
   val return_varinfo: unit -> Cil.varinfo
   type extra = (varinfo * Offs.t * bool) list
   val context_cpa: D.t -> BaseDomain.CPA.t
-  val eval_lv: Q.ask -> (Basetype.Variables.t -> G.t) ->  (BaseDomain.CPA.t * BaseDomain.Flag.t * BaseDomain.PartDeps.t) -> lval -> ValueDomain.AD.t
+  val eval_lv: Q.ask -> (Basetype.Variables.t -> G.t) ->  (BaseDomain.CPA.t * BaseDomain.PartDeps.t) -> lval -> ValueDomain.AD.t
 end
 
 module rec Main:MainSpec = MainFunctor(Main:BaseDomain.ExpEvaluator)
 
 let _ =
   (* add ~dep:["expRelation"] after modifying test cases accordingly *)
-  MCP.register_analysis ~dep:["mallocWrapper"] (module Main : Spec)+  MCP.register_analysis ~dep:["mallocWrapperTypeBased"] (module Main : Spec)