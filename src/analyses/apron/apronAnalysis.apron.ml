--- conflicted
+++ resolved
@@ -9,7 +9,6 @@
 module SpecFunctor (AD: ApronDomain.S2) (Priv: ApronPriv.S) : Analyses.MCPSpec =
 struct
   include Analyses.DefaultSpec
-
 
   let name () = "apron"
 
@@ -216,12 +215,8 @@
 
   let return ctx e f =
     let st = ctx.local in
-<<<<<<< HEAD
     let ask = Analyses.ask_of_ctx ctx in
-    let new_oct =
-=======
     let new_apr =
->>>>>>> 9efcd909
       if AD.type_tracked (Cilfacade.fundec_return_type f) then (
         let apr' = AD.add_vars st.apr [V.return] in
         match e with
@@ -240,20 +235,15 @@
       |> List.filter AD.varinfo_tracked
       |> List.map V.local
     in
-<<<<<<< HEAD
-    AD.remove_vars_with new_oct local_vars;
-    let st' = {st with oct = new_oct} in
+
+    AD.remove_vars_with new_apr local_vars;
+    let st' = {st with apr = new_apr} in
     begin match ThreadId.get_current ask with
       | `Lifted tid when ThreadReturn.is_current ask ->
         Priv.thread_return ask ctx.global ctx.sideg tid st'
       | _ ->
         st'
     end
-
-=======
-    AD.remove_vars_with new_apr local_vars;
-    {st with apr = new_apr}
->>>>>>> 9efcd909
 
   let combine ctx r fe f args fc fun_st =
     let st = ctx.local in
@@ -308,8 +298,8 @@
     let ask = Analyses.ask_of_ctx ctx in
     let invalidate_one st lv =
       assign_to_global_wrapper ask ctx.global ctx.sideg st lv (fun st v ->
-          let oct' = AD.forget_vars st.oct [V.local v] in
-          assert_type_bounds oct' v (* re-establish type bounds after forget *)
+          let apr' = AD.forget_vars st.apr [V.local v] in
+          assert_type_bounds apr' v (* re-establish type bounds after forget *)
         )
     in
     let st = ctx.local in
@@ -328,8 +318,6 @@
         | None -> st'
       )
     | _ ->
-<<<<<<< HEAD
-=======
       let ask = Analyses.ask_of_ctx ctx in
       let invalidate_one st lv =
         assign_to_global_wrapper ask ctx.global ctx.sideg st lv (fun st v ->
@@ -337,7 +325,6 @@
             assert_type_bounds apr' v (* re-establish type bounds after forget *)
           )
       in
->>>>>>> 9efcd909
       let st' = match LibraryFunctions.get_invalidate_action f.vname with
         | Some fnc -> st (* nothing to do because only AddrOf arguments may be invalidated *)
         | None ->
