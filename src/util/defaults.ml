(** Default values for [GobConfig]-style configuration. *)

open Prelude
open Printf
open List

(* TODO: add consistency checking *)

(** Main categories of configuration variables. *)
type category = Std             (** Parsing input, includes, standard stuff, etc. *)
              | Analyses        (** Analyses                                      *)
              | Semantics       (** Semantics                                     *)
              | Transformations (** Transformations                               *)
              | Experimental    (** Experimental features of analyses             *)
              | Debugging       (** Debugging, tracing, etc.                      *)
              [@@deriving enum]

let all_categories = min_category -- max_category |> of_enum |> map (Option.get % category_of_enum)

(** Description strings for categories. *)
let catDescription = function
  | Std             -> "Standard options for configuring input/output"
  | Analyses        -> "Options for analyses"
  | Semantics       -> "Options for semantics"
  | Transformations -> "Options for transformations"
  | Experimental    -> "Experimental features"
  | Debugging       -> "Debugging options"

(** A place to store registered variables *)
let registrar = ref []

(** A function to register a variable *)
let reg (c:category) (n:string) (def:string) (desc:string) =
  registrar := (c,(n,(desc,def))) :: !registrar;
  GobConfig.(build_config := true; set_auto n def; build_config := false)

(** find all associations in the list *)
let rec assoc_all k = function
  | [] -> []
  | (x1,x2)::xs when k=x1 -> x2 :: assoc_all k xs
  | _::xs -> assoc_all k xs

(** Prints out all registered options with descriptions and defaults for one category. *)
let printCategory ch k =
  let print_one (n,(desc,def)) =
    fprintf ch "%-4s%-30s%s\n%-34sDefault value: \"%s\"\n\n" "" n desc "" def
  in
  catDescription k |> fprintf ch "%s:\n";
  assoc_all k !registrar |> rev |> iter print_one

(** Prints out all registered options. *)
let printAllCategories ch =
  iter (printCategory ch) all_categories

(* {4 category [Std]} *)
let _ = ()
      ; reg Std "outfile"         ""             "File to print output to."
      ; reg Std "includes"        "[]"           "List of directories to include."
      ; reg Std "kernel_includes" "[]"           "List of kernel directories to include."
      ; reg Std "custom_includes" "[]"           "List of custom directories to include."
      ; reg Std "custom_incl"     "''"           "Use custom includes"
      ; reg Std "custom_libc"     "false"        "Use goblints custom libc."
      ; reg Std "justcil"         "false"        "Just parse and output the CIL."
      ; reg Std "justcfg"         "false"        "Only output the CFG in cfg.dot ."
      ; reg Std "printstats"      "false"        "Outputs timing information."
      ; reg Std "gccwarn"         "false"        "Output warnings in GCC format."
      ; reg Std "verify"          "true"         "Verify that the solver reached a post-fixpoint. Beware that disabling this also disables output of warnings since post-processing of the results is done in the verification phase!"
      ; reg Std "mainfun"         "['main']"     "Sets the name of the main functions."
      ; reg Std "exitfun"         "[]"           "Sets the name of the cleanup functions."
      ; reg Std "otherfun"        "[]"           "Sets the name of other functions."
      ; reg Std "allglobs"        "false"        "Prints access information about all globals, not just races."
      ; reg Std "keepcpp"         "false"        "Keep the intermediate output of running the C preprocessor."
      ; reg Std "tempDir"         "''"           "Reuse temporary directory for preprocessed files."
      ; reg Std "cppflags"        "''"           "Pre-processing parameters."
      ; reg Std "kernel"          "false"        "For analyzing Linux Device Drivers."
      ; reg Std "dump_globs"      "false"        "Print out the global invariant."
      ; reg Std "result"          "'none'"       "Result style: none, fast_xml, json, mongo, or pretty."
      ; reg Std "warnstyle"       "'pretty'"     "Result style: legacy, pretty, or xml."
      ; reg Std "solver"          "'td3'"         "Picks the solver."
      ; reg Std "comparesolver"   "''"           "Picks another solver for comparison."
      ; reg Std "solverdiffs"     "false"        "Print out solver differences."
      ; reg Std "allfuns"         "false"        "Analyzes all the functions (not just beginning from main). This requires exp.earlyglobs!"
      ; reg Std "nonstatic"       "false"        "Analyzes all non-static functions."
      ; reg Std "colors"          "'auto'"       "Colored output (via ANSI escape codes). 'auto': enabled if stdout is a terminal (instead of a pipe); 'always', 'never'."
      ; reg Std "g2html"          "false"        "Run g2html.jar on the generated xml."
      ; reg Std "interact.out"    "'result'"     "The result directory in interactive mode."
      ; reg Std "interact.enabled" "false"       "Is interactive mode enabled."
      ; reg Std "interact.paused" "false"        "Start interactive in pause mode."
      ; reg Std "phases"          "[]"           "List of phases. Per-phase settings overwrite global ones."
      ; reg Std "save_run"        "''"           "Save the result of the solver, the current configuration and meta-data about the run to this directory (if set). The data can then be loaded (without solving again) to do post-processing like generating output in a different format or comparing results."
      ; reg Std "load_run"        "''"           "Load a saved run. See save_run."
      ; reg Std "compare_runs"    "[]"           "Load these saved runs and compare the results. Note that currently only two runs can be compared!"
      ; reg Std "warn"            "'post'"       "Output warnings: 'post'. Output warnings after solving. Best results. 'never': Do not produce warnings, 'early'. For debugging. Outputs warnings already while solving (may lead to spurious warnings/asserts that would disappear after narrowing)."

(* {4 category [Analyses]} *)
let _ = ()
      ; reg Analyses "ana.activated"  "['expRelation','base','threadid','threadflag','threadreturn','escape','mutex','mallocWrapper']"  "Lists of activated analyses in this phase."
      ; reg Analyses "ana.path_sens"  "['OSEK','OSEK2','mutex','malloc_null','uninit']"  "List of path-sensitive analyses"
      ; reg Analyses "ana.ctx_insens" "['OSEK2','stack_loc','stack_trace_set']"                      "List of context-insensitive analyses"
      ; reg Analyses "ana.cont.localclass" "false" "Analyzes classes defined in main Class."
      ; reg Analyses "ana.cont.class"      "''"    "Analyzes all the member functions of the class (CXX.json file required)."
      ; reg Analyses "ana.osek.oil"        "''"    "Oil file for the analyzed program"
      ; reg Analyses "ana.osek.defaults"   "true"  "Generate default definitions for TASK and ISR"
      (* ; reg Analyses "ana.osek.tramp"      "''"    "Resource-ID-headers for the analyzed program" *)
      ; reg Analyses "ana.osek.isrprefix"  "'function_of_'"    "Prefix added by the ISR macro"
      ; reg Analyses "ana.osek.taskprefix" "'function_of_'"    "Prefix added by the TASK macro"
      ; reg Analyses "ana.osek.isrsuffix"  "''"    "Suffix added by the ISR macro"
      ; reg Analyses "ana.osek.tasksuffix" "''"    "Suffix added by the TASK macro"
      ; reg Analyses "ana.osek.intrpts"    "false" "Enable constraints for interrupts."
      ; reg Analyses "ana.osek.check"      "false" "Check if (assumed) OSEK conventions are fullfilled."
      ; reg Analyses "ana.osek.names"      "[]"    "OSEK API function (re)names for the analysed program"
      ; reg Analyses "ana.osek.warnfiles"  "false" "Print all warning types to separate file"
      ; reg Analyses "ana.osek.safe_vars"  "[]"    "Suppress warnings on these vars"
      ; reg Analyses "ana.osek.safe_task"  "[]"    "Ignore accesses in these tasks"
      ; reg Analyses "ana.osek.safe_isr"   "[]"    "Ignore accesses in these isr"
      ; reg Analyses "ana.osek.flags"      "[]"    "List of global variables that are flags."
      ; reg Analyses "ana.osek.def_header" "true"  "Generate TASK/ISR macros with default structure"
      ; reg Analyses "ana.int.wrap_on_signed_overflow" "false" "Whether to assume wrap-around behavior on signed overflow. If set to true, assumes two's complement representation of signed integers. If set to false, goes to top on signed overflow."
      ; reg Analyses "ana.int.def_exc"      "true"  "Use IntDomain.DefExc: definite value/exclusion set."
      ; reg Analyses "ana.int.interval"    "false" "Use IntDomain.Interval32: (int64 * int64) option."
      ; reg Analyses "ana.int.enums"       "false" "Use IntDomain.Enums: Inclusion/Exclusion sets. Go to top on arithmetic operations (except for some easy cases, e.g. multiplication with 0). Joins on widen, i.e. precise integers as long as not derived from arithmetic expressions."
      ; reg Analyses "ana.file.optimistic" "false" "Assume fopen never fails."
      ; reg Analyses "ana.spec.file"       ""      "Path to the specification file."
      ; reg Analyses "ana.pml.debug"       "true"  "Insert extra assertions into Promela code for debugging."
      ; reg Analyses "ana.arinc.assume_success" "true"    "Assume that all ARINC functions succeed (sets return code to NO_ERROR, otherwise invalidates it)."
      ; reg Analyses "ana.arinc.simplify"    "true" "Simplify the graph by merging functions consisting of the same edges and contracting call chains where functions just consist of another call."
      ; reg Analyses "ana.arinc.validate"    "true" "Validate the graph and output warnings for: call to functions without edges, multi-edge-calls for intermediate contexts, branching on unset return variables."
      ; reg Analyses "ana.arinc.export"    "true" "Generate dot graph and Promela for ARINC calls right after analysis. Result is saved in result/arinc.out either way."
      ; reg Analyses "ana.arinc.merge_globals" "false"  "Merge all global return code variables into one."
      ; reg Analyses "ana.opt.hashcons"        "true"  "Should we try to save memory and speed up equality by hashconsing?"
      ; reg Analyses "ana.opt.equal"       "true"  "First try physical equality (==) before {D,G,C}.equal (only done if hashcons is disabled since it basically does the same via its tags)."
      ; reg Analyses "ana.mutex.disjoint_types" "true" "Do not propagate basic type writes to all struct fields"
      ; reg Analyses "ana.library"         "false" "Analyses all functions in single threaded mode, with a canonical calling context."
      ; reg Analyses "ana.sv-comp.enabled" "false" "SV-COMP mode"
      ; reg Analyses "ana.sv-comp.functions" "false" "Handle SV-COMP __VERIFIER* functions"
      ; reg Analyses "ana.specification"   "" "SV-COMP specification (path or string)"
      ; reg Analyses "ana.wp"              "false" "Weakest precondition feasibility analysis for SV-COMP violations"
<<<<<<< HEAD
      ; reg Analyses "ana.assume-casts-ok" "false" "Assume that casts between pointer types are only done performed when the corresponding object fits to the target type of the cast."
=======
      ; reg Analyses "ana.octapron.no_uints"    "false"  "Use OctApron without tracking unsigned integers."
      ; reg Analyses "ana.octapron.no_signed_overflow" "true" "Assume there will be no signed overflow for OctApron."
      ; reg Analyses "ana.octapron.vars"    "[]"           "Variables tracked by OctApron. Empty list means all are included!"
>>>>>>> 3690e97b

(* {4 category [Semantics]} *)
let _ = ()
      (* TODO: split unknown_function to undefined_function and unknown_function_ptr *)
      ; reg Semantics "sem.unknown_function.spawn" "true"  "Unknown function call spawns reachable functions"
      ; reg Semantics "sem.unknown_function.invalidate.globals" "true"  "Unknown function call invalidates all globals"
      ; reg Semantics "sem.builtin_unreachable.dead_code" "false"  "__builtin_unreachable is assumed to be dead code"

(* {4 category [Transformations]} *)
let _ = ()
      ; reg Transformations "trans.activated" "[]"  "Lists of activated transformations in this phase. Transformations happen after analyses."
      ; reg Transformations "trans.expeval.query_file_name" "''" "Path to the JSON file containing an expression evaluation query."

(* {4 category [Experimental]} *)
let _ = ()
      ; reg Experimental "exp.lower-constants"   "true"  "Use Cil.lowerConstants to simplify some constant? (assumes wrap-around for signed int)"
      (* TODO: priv subobject *)
      ; reg Experimental "exp.privatization"     "'protection-read'" "Which privatization to use? none/protection-old/mutex-oplus/mutex-meet/protection/protection-read/protection-vesal/mine/mine-nothread/mine-W/mine-W-noinit/lock/write/write+lock"
      ; reg Experimental "exp.priv-prec-dump"    "''"    "File to dump privatization precision data to."
      ; reg Experimental "exp.priv-distr-init"   "false"  "Distribute global initializations to all global invariants for more consistent widening dynamics."
      ; reg Experimental "exp.cfgdot"            "false" "Output CFG to dot files"
      ; reg Experimental "exp.mincfg"            "false" "Try to minimize the number of CFG nodes."
      ; reg Experimental "exp.earlyglobs"        "false" "Side-effecting of globals right after initialization."
      ; reg Experimental "exp.failing-locks"     "false" "Takes the possible failing of locking operations into account."
      ; reg Experimental "exp.region-offsets"    "false" "Considers offsets for region accesses."
      ; reg Experimental "exp.unique"            "[]"    "For types that have only one value."
      ; reg Experimental "exp.forward"           "false" "Use implicit forward propagation instead of the demand driven approach."
      ; reg Experimental "exp.full-context"      "false" "Do not side-effect function entries. If partial contexts (or ana.ctx_insens) are used, this will fail!"
      ; reg Experimental "exp.addr-context"      "false" "Ignore non-address values in function contexts."
      ; reg Experimental "exp.no-int-context"    "false" "Ignore all integer values in function contexts."
      ; reg Experimental "exp.no-interval-context" "false" "Ignore integer values of the Interval domain in function contexts."
      ; reg Experimental "exp.malloc.fail"       "false" "Consider the case where malloc or calloc fails."
      ; reg Experimental "exp.malloc.wrappers"   "['kmalloc','__kmalloc','usb_alloc_urb','__builtin_alloca','kzalloc']"  "Loads a list of known malloc wrapper functions." (* When something new that maps to malloc or calloc is added to libraryFunctions.ml, it should also be added here.*)
      ; reg Experimental "exp.volatiles_are_top" "true"  "volatile and extern keywords set variables permanently to top"
      ; reg Experimental "exp.single-threaded"   "false" "Ensures analyses that no threads are created."
      ; reg Experimental "exp.globs_are_top"     "false" "Set globals permanently to top."
      ; reg Experimental "exp.precious_globs"    "[]"    "Global variables that should be handled flow-sensitively when using earlyglobs."
      ; reg Experimental "exp.list-type"         "false" "Use a special abstract value for lists."
      ; reg Experimental "exp.g2html_path"       "'.'"   "Location of the g2html.jar file."
      ; reg Experimental "exp.extraspecials"     "[]"    "List of functions that must be analyzed as unknown extern functions"
      ; reg Experimental "exp.no-narrow"         "false" "Overwrite narrow a b = a"
      ; reg Experimental "exp.basic-blocks"      "false" "Only keep values for basic blocks instead of for every node. Should take longer but need less space."
      ; reg Experimental "exp.widen-context"     "false" "Do widening on contexts. Keeps a map of function to call state; enter will then return the widened local state for recursive calls. Method depends on exp.full-context - true: unfeasible because then it has to store calls in the context; false: only store calls in local state."
      ; reg Experimental "exp.widen-context-partial" "false" "After widening also apply the context function to get a partial context (options no-*-context, earlyglobs)."
      ; reg Experimental "exp.solver.td3.term"   "true"  "Should the td3 solver use the phased/terminating strategy?"
      ; reg Experimental "exp.solver.td3.side_widen" "'cycle'" "When to widen in side. never: never widen, always: always widen, cycle: widen if any called var gets destabilzed, cycle_self: widen if side-effected var gets destabilized"
      ; reg Experimental "exp.solver.td3.space"  "false" "Should the td3 solver only keep values at widening points?"
      ; reg Experimental "exp.solver.td3.space_cache" "true" "Should the td3-space solver cache values?"
      ; reg Experimental "exp.solver.td3.space_restore" "true" "Should the td3-space solver restore values for non-widening-points? Not needed for generating warnings, but needed for inspecting output!"
      ; reg Experimental "exp.solver.slr4.restart_count"   "1"     "How many times SLR4 is allowed to switch from restarting iteration to increasing iteration."
      ; reg Experimental "exp.fast_global_inits" "true" "Only generate one 'a[MyCFG.all_array_index_exp] = x' for all assignments a[...] = x for a global array a[n]."
      ; reg Experimental "exp.uninit-ptr-safe"   "false" "Assume that uninitialized stack-allocated pointers may only point to variables not in the program or null."
      ; reg Experimental "exp.ptr-arith-safe"    "false" "Assume that pointer arithmetic only yields safe addresses."
      ; reg Experimental "exp.witness.path" "'witness.graphml'" "Witness output path"
      ; reg Experimental "exp.witness.id" "'node'" "Which witness node IDs to use? node/enumerate"
      ; reg Experimental "exp.witness.invariant.nodes" "'all'" "Which witness nodes to add invariants to? all/loop_heads/none"
      ; reg Experimental "exp.witness.minimize"  "false" "Try to minimize the witness"
      ; reg Experimental "exp.witness.uncil"     "false" "Try to undo CIL control flow transformations in witness"
      ; reg Experimental "exp.witness.stack"     "true" "Construct stacktrace-based witness nodes"
      ; reg Experimental "exp.architecture"      "'64bit'" "Architecture for analysis, currently for witness"
      ; reg Experimental "exp.partition-arrays.enabled" "false" "Employ the partitioning array domain. When this is on, make sure to enable the expRelation analysis as well."
      ; reg Experimental "exp.partition-arrays.keep-expr" "'first'" "When using the partitioning which expression should be used for partitioning ('first', 'last')"
      ; reg Experimental "exp.partition-arrays.partition-by-const-on-return" "false" "When using the partitioning should arrays be considered partitioned according to a constant if a var in the expression used for partitioning goes out of scope?"
      ; reg Experimental "exp.partition-arrays.smart-join" "false" "When using the partitioning should the join of two arrays partitioned according to different expressions be partitioned as well if possible? If keep-expr is 'last' this behavior is enabled regardless of the flag value. Caution: Not always advantageous."
      ; reg Experimental "exp.incremental.mode"   "'off'" "Use incremental analysis in the TD3 solver. Values: off (default), incremental (analyze based on data from a previous commit or fresh if there is none), complete (discard loaded data and start fresh)."
      ; reg Experimental "exp.incremental.stable" "true"  "Reuse the stable set and selectively destabilize it."
      ; reg Experimental "exp.incremental.wpoint" "false" "Reuse the wpoint set."
      ; reg Experimental "exp.gcc_path"           "'/usr/bin/gcc-6'" "Location of gcc-6. Used to combine source files with cilly."

(* {4 category [Debugging]} *)
let _ = ()
      ; reg Debugging "dbg.debug"           "false" "Debug mode: for testing the analyzer itself."
      ; reg Debugging "dbg.verbose"         "false" "Prints some status information."
      ; reg Debugging "dbg.trace.context"   "false" "Also print the context of solver variables."
      ; reg Debugging "dbg.showtemps"       "false" "Shows CIL's temporary variables when printing the state."
      ; reg Debugging "dbg.uncalled"        "false" "Display uncalled functions."
      ; reg Debugging "dbg.dump"            ""      "Dumps the results to the given path"
      ; reg Debugging "dbg.cilout"          ""      "Where to dump cil output"
      ; reg Debugging "dbg.timeout"         "'0'"   "Stop solver after this time. 0 means no timeout. Supports optional units h, m, s. E.g. 1m6s = 01m06s = 66; 6h = 6*60*60."
      ; reg Debugging "dbg.solver-stats-interval"   "10" "Interval in seconds to print statistics while solving. Set to 0 to deactivate."
      ; reg Debugging "dbg.solver-signal"   "'sigusr1'" "Signal to print statistics while solving. Possible values: sigint (Ctrl+C), sigtstp (Ctrl+Z), sigquit (Ctrl+\\), sigusr1, sigusr2, sigalrm, sigprof etc. (see signal_of_string in goblintutil.ml)."
      ; reg Debugging "dbg.backtrace-signal" "'sigusr2'" "Signal to print a raw backtrace on stderr. Possible values: sigint (Ctrl+C), sigtstp (Ctrl+Z), sigquit (Ctrl+\\), sigusr1, sigusr2, sigalrm, sigprof etc. (see signal_of_string in goblintutil.ml)."
      ; reg Debugging "dbg.solver-progress" "false" "Used for debugging. Prints out a symbol on solving a rhs."
      ; reg Debugging "dbg.print_wpoints"   "false" "Print the widening points after solving (does not include the removed wpoints during solving by the slr solvers). Currently only implemented in: slr*, td3."
      ; reg Debugging "dbg.print_dead_code" "false" "Print information about dead code"
      ; reg Debugging "dbg.slice.on"        "false" "Turn slicer on or off."
      ; reg Debugging "dbg.slice.n"         "10"    "How deep function stack do we analyze."
      ; reg Debugging "dbg.limit.widen"     "0"     "Limit for number of widenings per node (0 = no limit)."
      ; reg Debugging "dbg.warn_with_context" "false" "Keep warnings for different contexts apart (currently only done for asserts)."
      ; reg Debugging "dbg.regression"      "false" "Only output warnings for assertions that have an unexpected result (no comment, comment FAIL, comment UNKNOWN)"
      ; reg Debugging "dbg.test.domain"     "false" "Test domain properties"

let default_schema = "\
{ 'id'              : 'root'
, 'type'            : 'object'
, 'required'        : ['outfile', 'includes', 'kernel_includes', 'custom_includes', 'custom_incl', 'custom_libc', 'justcil', 'justcfg', 'printstats', 'gccwarn', 'verify', 'mainfun', 'exitfun', 'otherfun', 'allglobs', 'keepcpp', 'tempDir', 'cppflags', 'kernel', 'dump_globs', 'result', 'warnstyle', 'solver', 'allfuns', 'nonstatic', 'colors', 'g2html']
, 'additionalProps' : false
, 'properties' :
  { 'ana' :
    { 'type'            : 'object'
    , 'additionalProps' : true
    , 'required'        : []
    }
  , 'sem'               : {}
  , 'trans'             : {}
  , 'phases'            : {}
  , 'exp' :
    { 'type'            : 'object'
    , 'additionalProps' : true
    , 'required'        : []
    }
  , 'dbg' :
    { 'type'            : 'object'
    , 'additionalProps' : true
    , 'required'        : []
    }
  , 'questions' :
    { 'file'            : ''
    }
  , 'outfile'         : {}
  , 'includes'        : {}
  , 'kernel_includes' : {}
  , 'custom_includes' : {}
  , 'custom_incl'     : {}
  , 'custom_libc'     : {}
  , 'justcil'         : {}
  , 'justcfg'         : {}
  , 'printstats'      : {}
  , 'gccwarn'         : {}
  , 'verify'        : {}
  , 'mainfun'         : {}
  , 'exitfun'         : {}
  , 'otherfun'        : {}
  , 'allglobs'        : {}
  , 'keepcpp'         : {}
  , 'tempDir'         :
    { 'type'            : 'string'
    }
  , 'cppflags'        : {}
  , 'kernel'          : {}
  , 'dump_globs'      : {}
  , 'result'          :
    { 'type'            : 'string'
    }
  , 'warnstyle'          :
    { 'type'            : 'string'
    }
  , 'solver'          : {}
  , 'comparesolver'   : {}
  , 'solverdiffs'     : {}
  , 'allfuns'         : {}
  , 'nonstatic'       : {}
  , 'colors'          : {}
  , 'g2html'          : {}
  , 'interact'        : {}
  , 'save_run'        : {}
  , 'load_run'        : {}
  , 'compare_runs'    : {}
  , 'warn'            : {}
  }
}"

let _ =
  let v = JsonParser.value JsonLexer.token @@ Lexing.from_string default_schema in
  GobConfig.addenum_sch v<|MERGE_RESOLUTION|>--- conflicted
+++ resolved
@@ -135,13 +135,10 @@
       ; reg Analyses "ana.sv-comp.functions" "false" "Handle SV-COMP __VERIFIER* functions"
       ; reg Analyses "ana.specification"   "" "SV-COMP specification (path or string)"
       ; reg Analyses "ana.wp"              "false" "Weakest precondition feasibility analysis for SV-COMP violations"
-<<<<<<< HEAD
       ; reg Analyses "ana.assume-casts-ok" "false" "Assume that casts between pointer types are only done performed when the corresponding object fits to the target type of the cast."
-=======
       ; reg Analyses "ana.octapron.no_uints"    "false"  "Use OctApron without tracking unsigned integers."
       ; reg Analyses "ana.octapron.no_signed_overflow" "true" "Assume there will be no signed overflow for OctApron."
       ; reg Analyses "ana.octapron.vars"    "[]"           "Variables tracked by OctApron. Empty list means all are included!"
->>>>>>> 3690e97b
 
 (* {4 category [Semantics]} *)
 let _ = ()
