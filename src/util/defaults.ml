--- conflicted
+++ resolved
@@ -178,15 +178,12 @@
       ; reg Experimental "exp.fast_global_inits" "true" "Only generate 'a[0] = 0' for a zero-initialized array a[n]. This is only sound for our flat array domain! TODO change this once we use others!"
       ; reg Experimental "exp.uninit-ptr-safe"   "false" "Assume that uninitizalized stack-allocated pointers may only point to variables not in the program or null."
       ; reg Experimental "exp.ptr-arith-safe"    "false" "Assume that pointer arithmetic only yields safe addresses."
-<<<<<<< HEAD
       ; reg Experimental "exp.minwitness"        "false" "Try to minimize the witness"
       ; reg Experimental "exp.uncilwitness"      "false" "Try to undo CIL control flow transformations in witness"
-=======
       ; reg Experimental "exp.incremental.mode"  "'off'" "Use incremental analysis in the TD3 solver. Values: off (default), incremental (analyze based on data from a previous commit or fresh if there is none), complete (discard loaded data and start fresh)."
       ; reg Experimental "exp.incremental.stable" "true" "Reuse the stable set and selectively destabilize it."
       ; reg Experimental "exp.incremental.wpoint" "false" "Reuse the wpoint set."
       ; reg Experimental "exp.gcc_path"           "'/usr/bin/gcc-6'" "Location of gcc-6. Used to combine source files with cilly."
->>>>>>> 64960b1c
 
 (* {4 category [Debugging]} *)
 let _ = ()
