--- conflicted
+++ resolved
@@ -72,11 +72,7 @@
       ; reg Std "dump_globs"      "false"        "Print out the global invariant."
       ; reg Std "result"          "'none'"       "Result style: none, indented, compact, fast_xml, json, mongo, or pretty."
       ; reg Std "warnstyle"       "'pretty'"     "Result style: legacy, pretty, or xml."
-<<<<<<< HEAD
-      ; reg Std "solver"          "'slr3'" "Picks the solver."
-=======
-      ; reg Std "solver"          "'td3'"         "Picks the solver."
->>>>>>> ae01aba4
+      ; reg Std "solver"          "'slr3'"       "Picks the solver."
       ; reg Std "comparesolver"   "''"           "Picks another solver for comparison."
       ; reg Std "solverdiffs"     "false"        "Print out solver differences."
       ; reg Std "allfuns"         "false"        "Analyzes all the functions (not just beginning from main). This requires exp.earlyglobs!"
