(** Default values for [GobConfig]-style configuration. *)

open Prelude
open Printf
open List

(* TODO: add consistency checking *)

(** Main categories of configuration variables. *)
type category = Std             (** Parsing input, includes, standard stuff, etc. *)
              | Analyses        (** Analyses                                      *)
              | Semantics       (** Semantics                                     *)
              | Transformations (** Transformations                               *)
              | Experimental    (** Experimental features of analyses             *)
              | Debugging       (** Debugging, tracing, etc.                      *)
              | Warnings        (** Filtering warnings                            *)
              [@@deriving enum]

let all_categories = min_category -- max_category |> of_enum |> map (Option.get % category_of_enum)

(** Description strings for categories. *)
let catDescription = function
  | Std             -> "Standard options for configuring input/output"
  | Analyses        -> "Options for analyses"
  | Semantics       -> "Options for semantics"
  | Transformations -> "Options for transformations"
  | Experimental    -> "Experimental features"
  | Debugging       -> "Debugging options"
  | Warnings        -> "Filtering of warnings"

(** A place to store registered variables *)
let registrar = ref []

(** A function to register a variable *)
let reg (c:category) (n:string) (def:string) (desc:string) =
  registrar := (c,(n,(desc,def))) :: !registrar;
  GobConfig.(build_config := true; set_auto n def; build_config := false)

(** find all associations in the list *)
let rec assoc_all k = function
  | [] -> []
  | (x1,x2)::xs when k=x1 -> x2 :: assoc_all k xs
  | _::xs -> assoc_all k xs

(** Prints out all registered options with descriptions and defaults for one category. *)
let printCategory ch k =
  let print_one (n,(desc,def)) =
    fprintf ch "%-4s%-30s%s\n%-34sDefault value: \"%s\"\n\n" "" n desc "" def
  in
  catDescription k |> fprintf ch "%s:\n";
  assoc_all k !registrar |> rev |> iter print_one

(** Prints out all registered options. *)
let printAllCategories ch =
  iter (printCategory ch) all_categories

(* {4 category [Std]} *)
let _ = ()
      ; reg Std "outfile"         ""             "File to print output to."
      ; reg Std "includes"        "[]"           "List of directories to include."
      ; reg Std "kernel_includes" "[]"           "List of kernel directories to include."
      ; reg Std "custom_includes" "[]"           "List of custom directories to include."
      ; reg Std "custom_incl"     "''"           "Use custom includes"
      ; reg Std "custom_libc"     "false"        "Use goblints custom libc."
      ; reg Std "justcil"         "false"        "Just parse and output the CIL."
      ; reg Std "justcfg"         "false"        "Only output the CFG in cfg.dot ."
      ; reg Std "printstats"      "false"        "Outputs timing information."
      ; reg Std "verify"          "true"         "Verify that the solver reached a post-fixpoint. Beware that disabling this also disables output of warnings since post-processing of the results is done in the verification phase!"
      ; reg Std "mainfun"         "['main']"     "Sets the name of the main functions."
      ; reg Std "exitfun"         "[]"           "Sets the name of the cleanup functions."
      ; reg Std "otherfun"        "[]"           "Sets the name of other functions."
      ; reg Std "allglobs"        "false"        "Prints access information about all globals, not just races."
      ; reg Std "keepcpp"         "false"        "Keep the intermediate output of running the C preprocessor."
      ; reg Std "tempDir"         "''"           "Reuse temporary directory for preprocessed files."
      ; reg Std "cppflags"        "''"           "Pre-processing parameters."
      ; reg Std "kernel"          "false"        "For analyzing Linux Device Drivers."
      ; reg Std "dump_globs"      "false"        "Print out the global invariant."
      ; reg Std "result"          "'none'"       "Result style: none, fast_xml, json, mongo, pretty, json-messages."
      ; reg Std "warnstyle"       "'pretty'"     "Result style: legacy, pretty, or xml."
      ; reg Std "solver"          "'td3'"         "Picks the solver."
      ; reg Std "comparesolver"   "''"           "Picks another solver for comparison."
      ; reg Std "solverdiffs"     "false"        "Print out solver differences."
      ; reg Std "allfuns"         "false"        "Analyzes all the functions (not just beginning from main). This requires exp.earlyglobs!"
      ; reg Std "nonstatic"       "false"        "Analyzes all non-static functions."
      ; reg Std "colors"          "'auto'"       "Colored output (via ANSI escape codes). 'auto': enabled if stdout is a terminal (instead of a pipe); 'always', 'never'."
      ; reg Std "g2html"          "false"        "Run g2html.jar on the generated xml."
      ; reg Std "interact.out"    "'result'"     "The result directory in interactive mode."
      ; reg Std "interact.enabled" "false"       "Is interactive mode enabled."
      ; reg Std "interact.paused" "false"        "Start interactive in pause mode."
      ; reg Std "phases"          "[]"           "List of phases. Per-phase settings overwrite global ones."
      ; reg Std "save_run"        "''"           "Save the result of the solver, the current configuration and meta-data about the run to this directory (if set). The data can then be loaded (without solving again) to do post-processing like generating output in a different format or comparing results."
      ; reg Std "load_run"        "''"           "Load a saved run. See save_run."
      ; reg Std "compare_runs"    "[]"           "Load these saved runs and compare the results. Note that currently only two runs can be compared!"
      ; reg Std "warn_at"         "'post'"       "When to output warnings. Values: 'post' (default): after solving; 'never': no warnings; 'early': for debugging - outputs warnings already while solving (may lead to spurious warnings/asserts that would disappear after narrowing)."
      ; reg Std "gobview"         "false"        "Include additional information for Gobview (e.g., the Goblint warning messages) in the directory specified by 'save_run'."

(* {4 category [Analyses]} *)
let _ = ()
      ; reg Analyses "ana.activated"  "['expRelation','base','threadid','threadflag','threadreturn','escape','mutex','mallocWrapper','assert']"  "Lists of activated analyses in this phase."
      ; reg Analyses "ana.path_sens"  "['OSEK','OSEK2','mutex','malloc_null','uninit']"  "List of path-sensitive analyses"
      (* apron adds itself to ana.path_sens such that there can be one defaults.ml both for the Apron and No-Apron configuration *)
      ; reg Analyses "ana.ctx_insens" "['OSEK2','stack_loc','stack_trace_set']"                      "List of context-insensitive analyses"
      ; reg Analyses "ana.cont.localclass" "false" "Analyzes classes defined in main Class."
      ; reg Analyses "ana.cont.class"      "''"    "Analyzes all the member functions of the class (CXX.json file required)."
      ; reg Analyses "ana.osek.oil"        "''"    "Oil file for the analyzed program"
      ; reg Analyses "ana.osek.defaults"   "true"  "Generate default definitions for TASK and ISR"
      (* ; reg Analyses "ana.osek.tramp"      "''"    "Resource-ID-headers for the analyzed program" *)
      ; reg Analyses "ana.osek.isrprefix"  "'function_of_'"    "Prefix added by the ISR macro"
      ; reg Analyses "ana.osek.taskprefix" "'function_of_'"    "Prefix added by the TASK macro"
      ; reg Analyses "ana.osek.isrsuffix"  "''"    "Suffix added by the ISR macro"
      ; reg Analyses "ana.osek.tasksuffix" "''"    "Suffix added by the TASK macro"
      ; reg Analyses "ana.osek.intrpts"    "false" "Enable constraints for interrupts."
      ; reg Analyses "ana.osek.check"      "false" "Check if (assumed) OSEK conventions are fullfilled."
      ; reg Analyses "ana.osek.names"      "[]"    "OSEK API function (re)names for the analysed program"
      ; reg Analyses "ana.osek.warnfiles"  "false" "Print all warning types to separate file"
      ; reg Analyses "ana.osek.safe_vars"  "[]"    "Suppress warnings on these vars"
      ; reg Analyses "ana.osek.safe_task"  "[]"    "Ignore accesses in these tasks"
      ; reg Analyses "ana.osek.safe_isr"   "[]"    "Ignore accesses in these isr"
      ; reg Analyses "ana.osek.flags"      "[]"    "List of global variables that are flags."
      ; reg Analyses "ana.osek.def_header" "true"  "Generate TASK/ISR macros with default structure"
      ; reg Analyses "ana.int.def_exc"      "true"  "Use IntDomain.DefExc: definite value/exclusion set."
      ; reg Analyses "ana.int.interval"    "false" "Use IntDomain.Interval32: (int64 * int64) option."
      ; reg Analyses "ana.int.enums"       "false" "Use IntDomain.Enums: Inclusion/Exclusion sets. Go to top on arithmetic operations (except for some easy cases, e.g. multiplication with 0). Joins on widen, i.e. precise integers as long as not derived from arithmetic expressions."
      ; reg Analyses "ana.int.congruence"  "false" "Use IntDomain.Congruence: (c, m) option, meaning congruent to c modulo m"
      ; reg Analyses "ana.int.refinement"   "'never'" "Use mutual refinement of integer domains. Either 'never', 'once' or 'fixpoint'"
      ; reg Analyses "ana.file.optimistic" "false" "Assume fopen never fails."
      ; reg Analyses "ana.spec.file"       ""      "Path to the specification file."
      ; reg Analyses "ana.pml.debug"       "true"  "Insert extra assertions into Promela code for debugging."
      ; reg Analyses "ana.arinc.assume_success" "true"    "Assume that all ARINC functions succeed (sets return code to NO_ERROR, otherwise invalidates it)."
      ; reg Analyses "ana.arinc.simplify"    "true" "Simplify the graph by merging functions consisting of the same edges and contracting call chains where functions just consist of another call."
      ; reg Analyses "ana.arinc.validate"    "true" "Validate the graph and output warnings for: call to functions without edges, multi-edge-calls for intermediate contexts, branching on unset return variables."
      ; reg Analyses "ana.arinc.export"    "true" "Generate dot graph and Promela for ARINC calls right after analysis. Result is saved in result/arinc.out either way."
      ; reg Analyses "ana.arinc.merge_globals" "false"  "Merge all global return code variables into one."
      ; reg Analyses "ana.opt.hashcons"        "true"  "Should we try to save memory and speed up equality by hashconsing?"
      ; reg Analyses "ana.opt.equal"       "true"  "First try physical equality (==) before {D,G,C}.equal (only done if hashcons is disabled since it basically does the same via its tags)."
      ; reg Analyses "ana.mutex.disjoint_types" "true" "Do not propagate basic type writes to all struct fields"
      ; reg Analyses "ana.sv-comp.enabled" "false" "SV-COMP mode"
      ; reg Analyses "ana.sv-comp.functions" "false" "Handle SV-COMP __VERIFIER* functions"
      ; reg Analyses "ana.specification"   "" "SV-COMP specification (path or string)"
      ; reg Analyses "ana.wp"              "false" "Weakest precondition feasibility analysis for SV-COMP violations"
      ; reg Analyses "ana.arrayoob"        "false"        "Array out of bounds check"
      ; reg Analyses "ana.apron.no-context" "false" "Ignore entire relation in function contexts."

(* {4 category [Semantics]} *)
let _ = ()
      (* TODO: split unknown_function to undefined_function and unknown_function_ptr *)
      ; reg Semantics "sem.unknown_function.spawn" "true"  "Unknown function call spawns reachable functions"
      ; reg Semantics "sem.unknown_function.invalidate.globals" "true"  "Unknown function call invalidates all globals"
      ; reg Semantics "sem.builtin_unreachable.dead_code" "false"  "__builtin_unreachable is assumed to be dead code"
<<<<<<< HEAD
      ; reg Semantics "sem.assert.refine" "true" "assert refines state"
=======
      ; reg Semantics "sem.int.signed_overflow" "'assume_top'" "How to handle overflows of signed types. Values: 'assume_top' (default): Assume signed overflow results in a top value; 'assume_none': Assume program is free of signed overflows;  'assume_wraparound': Assume signed types wrap-around and two's complement representation of signed integers"

>>>>>>> 7d0eec92

(* {4 category [Transformations]} *)
let _ = ()
      ; reg Transformations "trans.activated" "[]"  "Lists of activated transformations in this phase. Transformations happen after analyses."
      ; reg Transformations "trans.expeval.query_file_name" "''" "Path to the JSON file containing an expression evaluation query."

(* {4 category [Experimental]} *)
let _ = ()
      ; reg Experimental "exp.lower-constants"   "true"  "Use Cil.lowerConstants to simplify some constant? (assumes wrap-around for signed int)"
      (* TODO: priv subobject *)
      ; reg Experimental "exp.privatization"     "'protection-read'" "Which privatization to use? none/protection-old/mutex-oplus/mutex-meet/protection/protection-read/protection-vesal/mine/mine-nothread/mine-W/mine-W-noinit/lock/write/write+lock"
      ; reg Experimental "exp.priv-prec-dump"    "''"    "File to dump privatization precision data to."
      ; reg Experimental "exp.priv-distr-init"   "false"  "Distribute global initializations to all global invariants for more consistent widening dynamics."
      ; reg Experimental "exp.apron.privatization" "'mutex-meet'" "Which apron privatization to use? dummy/protection/protection-path/mutex-meet"
      ; reg Experimental "exp.cfgdot"            "false" "Output CFG to dot files"
      ; reg Experimental "exp.mincfg"            "false" "Try to minimize the number of CFG nodes."
      ; reg Experimental "exp.earlyglobs"        "false" "Side-effecting of globals right after initialization."
      ; reg Experimental "exp.failing-locks"     "false" "Takes the possible failing of locking operations into account."
      ; reg Experimental "exp.region-offsets"    "false" "Considers offsets for region accesses."
      ; reg Experimental "exp.unique"            "[]"    "For types that have only one value."
      ; reg Experimental "exp.forward"           "false" "Use implicit forward propagation instead of the demand driven approach."
      ; reg Experimental "exp.addr-context"      "false" "Ignore non-address values in function contexts."
      ; reg Experimental "exp.no-int-context"    "false" "Ignore all integer values in function contexts."
      ; reg Experimental "exp.no-interval-context" "false" "Ignore integer values of the Interval domain in function contexts."
      ; reg Experimental "exp.malloc.fail"       "false" "Consider the case where malloc or calloc fails."
      ; reg Experimental "exp.malloc.wrappers"   "['kmalloc','__kmalloc','usb_alloc_urb','__builtin_alloca','kzalloc']"  "Loads a list of known malloc wrapper functions." (* When something new that maps to malloc or calloc is added to libraryFunctions.ml, it should also be added here.*)
      ; reg Experimental "exp.volatiles_are_top" "true"  "volatile and extern keywords set variables permanently to top"
      ; reg Experimental "exp.single-threaded"   "false" "Ensures analyses that no threads are created."
      ; reg Experimental "exp.globs_are_top"     "false" "Set globals permanently to top."
      ; reg Experimental "exp.precious_globs"    "[]"    "Global variables that should be handled flow-sensitively when using earlyglobs."
      ; reg Experimental "exp.list-type"         "false" "Use a special abstract value for lists."
      ; reg Experimental "exp.g2html_path"       "'.'"   "Location of the g2html.jar file."
      ; reg Experimental "exp.extraspecials"     "[]"    "List of functions that must be analyzed as unknown extern functions"
      ; reg Experimental "exp.no-narrow"         "false" "Overwrite narrow a b = a"
      ; reg Experimental "exp.basic-blocks"      "false" "Only keep values for basic blocks instead of for every node. Should take longer but need less space."
      ; reg Experimental "exp.widen-context"     "false" "Do widening on contexts. Keeps a map of function to call state; enter will then return the widened local state for recursive calls."
      ; reg Experimental "exp.solver.td3.term"   "true"  "Should the td3 solver use the phased/terminating strategy?"
      ; reg Experimental "exp.solver.td3.side_widen" "'sides'" "When to widen in side. never: never widen, always: always widen, sides: widen if there are multiple side-effects from the same var resulting in a new value, cycle: widen if a called or a start var get destabilized, unstable_called: widen if any called var gets destabilized, unstable_self: widen if side-effected var gets destabilized."
      ; reg Experimental "exp.solver.td3.space"  "false" "Should the td3 solver only keep values at widening points?"
      ; reg Experimental "exp.solver.td3.space_cache" "true" "Should the td3-space solver cache values?"
      ; reg Experimental "exp.solver.td3.space_restore" "true" "Should the td3-space solver restore values for non-widening-points? Not needed for generating warnings, but needed for inspecting output!"
      ; reg Experimental "exp.solver.slr4.restart_count"   "1"     "How many times SLR4 is allowed to switch from restarting iteration to increasing iteration."
      ; reg Experimental "exp.fast_global_inits" "true" "Only generate one 'a[MyCFG.all_array_index_exp] = x' for all assignments a[...] = x for a global array a[n]."
      ; reg Experimental "exp.uninit-ptr-safe"   "false" "Assume that uninitialized stack-allocated pointers may only point to variables not in the program or null."
      ; reg Experimental "exp.ptr-arith-safe"    "false" "Assume that pointer arithmetic only yields safe addresses."
      ; reg Experimental "exp.witness.path" "'witness.graphml'" "Witness output path"
      ; reg Experimental "exp.witness.id" "'node'" "Which witness node IDs to use? node/enumerate"
      ; reg Experimental "exp.witness.invariant.nodes" "'all'" "Which witness nodes to add invariants to? all/loop_heads/none"
      ; reg Experimental "exp.witness.minimize"  "false" "Try to minimize the witness"
      ; reg Experimental "exp.witness.uncil"     "false" "Try to undo CIL control flow transformations in witness"
      ; reg Experimental "exp.witness.stack"     "true" "Construct stacktrace-based witness nodes"
      ; reg Experimental "exp.architecture"      "'64bit'" "Architecture for analysis, currently for witness"
      ; reg Experimental "exp.partition-arrays.enabled" "false" "Employ the partitioning array domain. When this is on, make sure to enable the expRelation analysis as well."
      ; reg Experimental "exp.partition-arrays.keep-expr" "'first'" "When using the partitioning which expression should be used for partitioning ('first', 'last')"
      ; reg Experimental "exp.partition-arrays.partition-by-const-on-return" "false" "When using the partitioning should arrays be considered partitioned according to a constant if a var in the expression used for partitioning goes out of scope?"
      ; reg Experimental "exp.partition-arrays.smart-join" "false" "When using the partitioning should the join of two arrays partitioned according to different expressions be partitioned as well if possible? If keep-expr is 'last' this behavior is enabled regardless of the flag value. Caution: Not always advantageous."
      ; reg Experimental "exp.incremental.mode"   "'off'" "Use incremental analysis in the TD3 solver. Values: off (default), incremental (analyze based on data from a previous commit or fresh if there is none), complete (discard loaded data and start fresh)."
      ; reg Experimental "exp.incremental.stable" "true"  "Reuse the stable set and selectively destabilize it."
      ; reg Experimental "exp.incremental.wpoint" "false" "Reuse the wpoint set."
      ; reg Experimental "exp.gcc_path"           "'/usr/bin/gcc-6'" "Location of gcc-6. Used to combine source files with cilly."

(* {4 category [Debugging]} *)
let _ = ()
      ; reg Debugging "dbg.debug"           "false" "Debug mode: for testing the analyzer itself."
      ; reg Debugging "dbg.verbose"         "false" "Prints some status information."
      ; reg Debugging "dbg.trace.context"   "false" "Also print the context of solver variables."
      ; reg Debugging "dbg.showtemps"       "false" "Shows CIL's temporary variables when printing the state."
      ; reg Debugging "dbg.uncalled"        "false" "Display uncalled functions."
      ; reg Debugging "dbg.dump"            ""      "Dumps the results to the given path"
      ; reg Debugging "dbg.cilout"          ""      "Where to dump cil output"
      ; reg Debugging "dbg.timeout"         "'0'"   "Stop solver after this time. 0 means no timeout. Supports optional units h, m, s. E.g. 1m6s = 01m06s = 66; 6h = 6*60*60."
      ; reg Debugging "dbg.solver-stats-interval"   "10" "Interval in seconds to print statistics while solving. Set to 0 to deactivate."
      ; reg Debugging "dbg.solver-signal"   "'sigusr1'" "Signal to print statistics while solving. Possible values: sigint (Ctrl+C), sigtstp (Ctrl+Z), sigquit (Ctrl+\\), sigusr1, sigusr2, sigalrm, sigprof etc. (see signal_of_string in goblintutil.ml)."
      ; reg Debugging "dbg.backtrace-signal" "'sigusr2'" "Signal to print a raw backtrace on stderr. Possible values: sigint (Ctrl+C), sigtstp (Ctrl+Z), sigquit (Ctrl+\\), sigusr1, sigusr2, sigalrm, sigprof etc. (see signal_of_string in goblintutil.ml)."
      ; reg Debugging "dbg.solver-progress" "false" "Used for debugging. Prints out a symbol on solving a rhs."
      ; reg Debugging "dbg.print_wpoints"   "false" "Print the widening points after solving (does not include the removed wpoints during solving by the slr solvers). Currently only implemented in: slr*, td3."
      ; reg Debugging "dbg.print_dead_code" "false" "Print information about dead code"
      ; reg Debugging "dbg.slice.on"        "false" "Turn slicer on or off."
      ; reg Debugging "dbg.slice.n"         "10"    "How deep function stack do we analyze."
      ; reg Debugging "dbg.limit.widen"     "0"     "Limit for number of widenings per node (0 = no limit)."
      ; reg Debugging "dbg.warn_with_context" "false" "Keep warnings for different contexts apart (currently only done for asserts)."
      ; reg Debugging "dbg.regression"      "false" "Only output warnings for assertions that have an unexpected result (no comment, comment FAIL, comment UNKNOWN)"
      ; reg Debugging "dbg.test.domain"     "false" "Test domain properties"
      ; reg Debugging "dbg.cilcfgdot"       "false" "Output dot files for CIL CFGs."
      ; reg Debugging "dbg.cfg.loop-clusters" "false" "Add loop SCC clusters to CFG .dot output."

(* {4 category [Warnings]} *)
let _ = ()
      ; reg Warnings "warn.assert"          "true"  "Assert messages"
      ; reg Warnings "warn.behavior"        "true"  "undefined behavior warnings"
      ; reg Warnings "warn.integer"         "true"  "integer (Overflow, Div_by_zero) warnings"
      ; reg Warnings "warn.cast"            "true"  "Cast (Type_mismatch(bug) warnings"
      ; reg Warnings "warn.race"            "true"  "Race warnings"
      ; reg Warnings "warn.array"           "true"  "Array (Out_of_bounds of int*int) warnings"
      ; reg Warnings "warn.unknown"         "true"  "Unknown (of string) warnings"
      ; reg Warnings "warn.error"           "true"  "Error severity messages"
      ; reg Warnings "warn.warning"         "true"  "Warning severity messages"
      ; reg Warnings "warn.info"            "true"  "Info severity messages"
      ; reg Warnings "warn.debug"           "true"  "Debug severity messages"
      ; reg Warnings "warn.success"         "true"  "Success severity messages"

let default_schema = {schema|
{ "id"              : "root"
, "type"            : "object"
, "required"        : ["outfile", "includes", "kernel_includes", "custom_includes", "custom_incl", "custom_libc", "justcil", "justcfg", "printstats", "verify", "mainfun", "exitfun", "otherfun", "allglobs", "keepcpp", "tempDir", "cppflags", "kernel", "dump_globs", "result", "warnstyle", "solver", "allfuns", "nonstatic", "colors", "g2html"]
, "additionalProps" : false
, "properties" :
  { "ana" :
    { "type"            : "object"
    , "additionalProps" : true
    , "required"        : []
    }
  , "sem"               : {}
  , "trans"             : {}
  , "phases"            : {}
  , "exp" :
    { "type"            : "object"
    , "additionalProps" : true
    , "required"        : []
    }
  , "dbg" :
    { "type"            : "object"
    , "additionalProps" : true
    , "required"        : []
    }
  , "questions" :
    { "file"            : ""
    }
  , "outfile"         : {}
  , "includes"        : {}
  , "kernel_includes" : {}
  , "custom_includes" : {}
  , "custom_incl"     : {}
  , "custom_libc"     : {}
  , "justcil"         : {}
  , "justcfg"         : {}
  , "printstats"      : {}
  , "verify"        : {}
  , "mainfun"         : {}
  , "exitfun"         : {}
  , "otherfun"        : {}
  , "allglobs"        : {}
  , "keepcpp"         : {}
  , "tempDir"         :
    { "type"            : "string"
    }
  , "cppflags"        : {}
  , "kernel"          : {}
  , "dump_globs"      : {}
  , "result"          :
    { "type"            : "string"
    }
  , "warnstyle"          :
    { "type"            : "string"
    }
  , "solver"          : {}
  , "comparesolver"   : {}
  , "solverdiffs"     : {}
  , "allfuns"         : {}
  , "nonstatic"       : {}
  , "colors"          : {}
  , "g2html"          : {}
  , "interact"        : {}
  , "save_run"        : {}
  , "load_run"        : {}
  , "compare_runs"    : {}
  , "warn_at"         : {}
  , "warn"              :
    { "type"            : "object"
    , "additionalProps" : true
    , "required"        : []
    }
  , "gobview"         : {}
  }
}|schema}

let _ =
  let v = Yojson.Safe.from_string default_schema in
  GobConfig.addenum_sch v<|MERGE_RESOLUTION|>--- conflicted
+++ resolved
@@ -147,12 +147,8 @@
       ; reg Semantics "sem.unknown_function.spawn" "true"  "Unknown function call spawns reachable functions"
       ; reg Semantics "sem.unknown_function.invalidate.globals" "true"  "Unknown function call invalidates all globals"
       ; reg Semantics "sem.builtin_unreachable.dead_code" "false"  "__builtin_unreachable is assumed to be dead code"
-<<<<<<< HEAD
+      ; reg Semantics "sem.int.signed_overflow" "'assume_top'" "How to handle overflows of signed types. Values: 'assume_top' (default): Assume signed overflow results in a top value; 'assume_none': Assume program is free of signed overflows;  'assume_wraparound': Assume signed types wrap-around and two's complement representation of signed integers"
       ; reg Semantics "sem.assert.refine" "true" "assert refines state"
-=======
-      ; reg Semantics "sem.int.signed_overflow" "'assume_top'" "How to handle overflows of signed types. Values: 'assume_top' (default): Assume signed overflow results in a top value; 'assume_none': Assume program is free of signed overflows;  'assume_wraparound': Assume signed types wrap-around and two's complement representation of signed integers"
-
->>>>>>> 7d0eec92
 
 (* {4 category [Transformations]} *)
 let _ = ()
