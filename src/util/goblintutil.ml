(** Globally accessible flags and utility functions. *)

open Cil
open Pretty
open GobConfig

open Json
open JsonParser
open JsonLexer

(* MCP adds analysis here ... *)
let anas : string list ref = ref []
(* Phase of the analysis *)
let phase = ref 0

<<<<<<< HEAD
(* generate a default configuration *)
let default_conf () =
  let def_int = Build.objekt ["trier"      , Build.bool true
                             ;"interval"   , Build.bool false] in
  let def_ana = Build.array [Build.array [Build.string "base"
                                         ;Build.string "escape"
                                         ;Build.string "file"
                                         ;Build.string "mutex"]] in
(*  let def_ana = Build.objekt ["base"       , Build.bool true
                             ;"OSEK"       , Build.bool false
                             ;"OSEK2"      , Build.bool false
                             ;"OSEK3"      , Build.bool false
                             ;"access"     , Build.bool false
                             ;"thread"     , Build.bool false
                             ;"escape"     , Build.bool true
                             ;"mutex"      , Build.bool true
                             ;"symb_locks" , Build.bool false
                             ;"uninit"     , Build.bool false
                             ;"malloc_null", Build.bool false
                             ;"region"     , Build.bool false
                             ;"containment", Build.bool false
                             ;"shape"      , Build.bool false
                             ;"var_eq"     , Build.bool false] in  *)
  let def_path = Build.objekt ["base"       , Build.bool false
                              ;"OSEK"       , Build.bool true
                              ;"OSEK2"      , Build.bool true
                              ;"OSEK3"      , Build.bool false
                              ;"access"     , Build.bool false
                              ;"thread"     , Build.bool false
                              ;"escape"     , Build.bool false
                              ;"file"       , Build.bool false
                              ;"mutex"      , Build.bool true
                              ;"symb_locks" , Build.bool false
                              ;"uninit"     , Build.bool true
                              ;"malloc_null", Build.bool true
                              ;"region"     , Build.bool false
                              ;"containment", Build.bool false
                              ;"stack_trace", Build.bool false
                              ;"stack_trace_set", Build.bool false
                              ;"shape"      , Build.bool true
                              ;"var_eq"     , Build.bool false
                              ;"mtflag"     , Build.bool false
                              ;"lval_need"  , Build.bool false] in
  let def_ctx = Build.objekt ["base"       , Build.bool true
                             ;"OSEK"       , Build.bool true
                             ;"OSEK2"      , Build.bool false
                             ;"OSEK3"      , Build.bool false
                             ;"access"     , Build.bool true
                             ;"thread"     , Build.bool true
                             ;"escape"     , Build.bool true
                             ;"file"       , Build.bool true
                             ;"mutex"      , Build.bool true
                             ;"symb_locks" , Build.bool true
                             ;"uninit"     , Build.bool true
                             ;"malloc_null", Build.bool true
                             ;"region"     , Build.bool true
                             ;"stack_trace", Build.bool true
                             ;"stack_trace_set", Build.bool false
                             ;"containment", Build.bool true
                             ;"shape"      , Build.bool true
                             ;"var_eq"     , Build.bool true
                             ;"mtflag"     , Build.bool true
                             ;"lval_need"  , Build.bool true] in
  Build.objekt ["int_domain" , def_int
               ;"analyses"   , def_ana
               ;"sensitive"  , def_path
               ;"context"    , def_ctx
               ;"analysis"   , Build.string "mcp"
               ;"solver"     , Build.string "effectWCon" ]

let conf_file = Filename.concat (Sys.getcwd ()) "goblint.json"

(* configuration structure -- get it from a file or generate a new one *)
let conf : jvalue ref Object.t ref = 
  try
    match value token (Lexing.from_channel (open_in conf_file)) with
      | Object o -> o
      | _ -> raise (Sys_error "Bad json file: must be an object.")
  with (Sys_error x) -> 
    let c = default_conf () in
    let unwrap = function
      | Object o -> o
      | _ -> raise (Sys_error "Bad default conf: fix, recompile, etc.") in
    save_json conf_file c;
    (unwrap c)
    
let modify_ana x b = 
  let rec dropNth = function
    | []    -> fun x -> []
    | x::xs -> function 
            | 0 -> xs 
            | n -> x :: dropNth xs (n-1) 
  in
  let an = array !(field conf "analyses") in
  let ph = array !(List.nth !an !phase) in
  let rem_x = List.filter (fun y -> not (string !y = x)) !ph in
  if b || List.length rem_x > 0 then
    (if b then ph := ref (Build.string x) :: rem_x else ph := rem_x)
  else
    an := dropNth !an !phase

let modify_prop prop name b = 
  let d  = Object.find name !(objekt !(field conf prop)) in
    d := Build.bool b

let modify_context x b = modify_prop "context" x b

let conf_containment () = 
  modify_ana "containment" true;
  modify_ana "thread" false;
  modify_ana "mutex" false;
  modify_ana "symb_locks" false;
  modify_ana "uninit" false;
  modify_ana "malloc_null" false;
  modify_ana "region" false
  
let conf_uninit () = 
  modify_ana "thread" false;
  modify_ana "mutex" false;
  modify_ana "symb_locks" false;
  modify_ana "uninit" true;
  modify_ana "malloc_null" false;
  modify_ana "region" false

let conf_malloc () = 
  modify_ana "thread" false;
  modify_ana "mutex" false;
  modify_ana "symb_locks" false;
  modify_ana "uninit" false;
  modify_ana "malloc_null" true;
  modify_ana "region" false

let conf_base () = 
  modify_ana "base" true;
  modify_ana "containment" false;
  modify_ana "thread" false;
  modify_ana "mutex" false;
  modify_ana "symb_locks" false;
  modify_ana "uninit" false;
  modify_ana "malloc_null" false;
  modify_ana "region" false
  
let conf_osek () = 
  modify_ana "mutex" false;
  modify_ana "OSEK" true;
  modify_ana "OSEK2" true;
  modify_ana "OSEK3" true;
  modify_ana "stack_trace_set" true

=======
>>>>>>> ad1eb4f7
(** command port for eclipse debuger support *)
let command_port = ref (-1)
(** event port for eclipse debuger support *)
let event_port = ref (-1)
let command_socket = Unix.socket (Unix.PF_INET) (Unix.SOCK_STREAM) 0
let event_socket   = Unix.socket (Unix.PF_INET) (Unix.SOCK_STREAM) 0
let command_in  = ref stdin
let command_out = ref stdout
let event_out   = ref stdout

let open_sockets i =
  event_port := i;
  ignore (Printf.printf "connecting...");
  Unix.setsockopt command_socket Unix.SO_REUSEADDR true;
  Unix.bind command_socket (Unix.ADDR_INET (Unix.inet_addr_loopback, !command_port));
  Unix.listen command_socket 1;
  let (client,_) = Unix.accept command_socket in 
  command_in  := Unix.in_channel_of_descr client;
  command_out := Unix.out_channel_of_descr client;
  set_binary_mode_in !command_in false;
  set_binary_mode_out !command_out false;
  Unix.setsockopt event_socket Unix.SO_REUSEADDR true;
  Unix.bind event_socket (Unix.ADDR_INET (Unix.inet_addr_loopback, i));
  Unix.listen event_socket 1;
  let (client,_) = Unix.accept event_socket in 
  event_out  := Unix.out_channel_of_descr client;
  set_binary_mode_out !event_out false;
  ignore (Printf.printf "done.\n")

(** whether to verify result *)
let verify = ref true 

(** Outputs information about what the goblin is doing *)
let verbose = ref false

(** prints the CFG on [getCFG] *)
let cfg_print = ref false 

(** filter result xml *)
let result_filter = ref ".*"

let result_regexp = ref (Str.regexp "")

(** Json files that are given as arguments *)
let jsonFiles : string list ref = ref [] 

(** has any threads have been spawned *)
let multi_threaded = ref false

(** Tells the spec that result may still get smaller (on narrowing). 
   If this is false we can output messages and collect accesses. *)
let may_narrow = ref true

(** hack to use a special integer to denote synchronized array-based locking *)
let inthack = Int64.of_int (-19012009)

(** number of times that globals change *)
let globals_changed = ref 0

(** use the old accesses vs. the new pairwise accesses *)
let old_accesses = ref true

(** The file where everything is output *)
let out = ref stdout


(* Type invariant variables. *)
let type_inv_tbl = Hashtbl.create 13 
let type_inv (c:compinfo) : varinfo =
  try Hashtbl.find type_inv_tbl c.ckey
  with Not_found ->
      let i = makeGlobalVar ("{struct "^c.cname^"}") (TComp (c,[])) in
      Hashtbl.add type_inv_tbl c.ckey i;
      i

let is_blessed (t:typ): varinfo option =
  let me_gusta x = List.mem x (List.map string (get_list "exp.unique")) in 
  match unrollType t with
    | TComp (ci,_) when me_gusta ci.cname -> Some (type_inv ci)
    | _ -> (None : Cil.varinfo option)


(** Length of summary description in XML output *)
let summary_length = 80

(** A hack to see if we are currently doing global inits *)
let global_initialization = ref false 

(** true if in verifying stage *)
let in_verifying_stage = ref false

let escape (x:string):string =
  let esc_1 = Str.global_replace (Str.regexp "&") "&amp;" x in
  let esc_2 = Str.global_replace (Str.regexp "<") "&lt;" esc_1 in
  let esc_3 = Str.global_replace (Str.regexp ">") "&gt;" esc_2 in
  let esc_4 = Str.global_replace (Str.regexp "\"") "&quot;" esc_3 in
    esc_4

let trim (x:string): string = 
  let len = String.length x in
    if x.[len-1] = ' ' then String.sub x 0 (len-1) else x


(** Creates a directory and returns the absolute path **)
let create_dir name = 
  let dirName = if Filename.is_relative name then Filename.concat (Unix.getcwd ()) name else name in
  (* The directory should be writable to group and user *)
  let dirPerm = 0o770 in
  let _ = 
    try
      Unix.mkdir dirName dirPerm
    with Unix.Unix_error(err, ctx1, ctx2) as ex -> 
      (* We can discared the EEXIST, we are happy to use the existing directory *)
      if err != Unix.EEXIST then begin
        (* Hopefully will be friendly enough :) *)
        print_endline ("Error, " ^ (Unix.error_message err));
        raise ex
      end
  in
    dirName

(** Remove directory and its content, as "rm -rf" would do. *)
let rm_rf path = 
  let rec f path = 
    if Sys.is_directory path then begin
      let files = Array.map (Filename.concat path) (Sys.readdir path) in
        Array.iter f files; 
        Unix.rmdir path
    end else 
      Sys.remove path
  in
    f path
    
type name = 
   | Cons     
   | Dest     
   | Name     of string
   | Unknown  of string
   | Template of name 
   | Nested   of name * name
   | PtrTo    of name
   | TypeFun  of string * name
   
let rec name_to_string_hlp = function
  | Cons -> "constructor"
  | Dest -> "destructor"
  | Name x -> x
  | Unknown x -> "?"^x^"?"
  | Template a -> "("^name_to_string_hlp a^")"
  | Nested (Template x,y) -> "("^name_to_string_hlp x^ ")::" ^ name_to_string_hlp y
  | Nested (x,Cons) -> let c = name_to_string_hlp x in c ^ "::" ^ c
  | Nested (x,Dest) -> let c = name_to_string_hlp x in c ^ "::~" ^ c
  | Nested (x,Name "") -> name_to_string_hlp x
  | Nested (x,y) -> name_to_string_hlp x ^ "::" ^ name_to_string_hlp y
  | PtrTo x -> name_to_string_hlp x ^ "*"
  | TypeFun (f,x) -> f ^ "(" ^ name_to_string_hlp x ^ ")"

let prefix = Str.regexp "^::.*"

let name_to_string x =
	name_to_string_hlp x

let rec show = function
  | Cons -> "Cons"
  | Dest -> "Dest"
  | Name x -> "Name \""^x^"\""
  | Unknown x -> "Unknown \""^x^"\""
  | Template (a) -> "Template ("^show a^")"
  | Nested (x,y) -> "Nested ("^show x^","^show y^")"
  | PtrTo x -> "PtrTo ("^show x^")"
  | TypeFun (f,x) -> "TypeFun ("^f^","^ name_to_string x ^ ")"

 
let special    = Str.regexp "nw\\|na\\|dl\\|da\\|ps\\|ng\\|ad\\|de\\|co\\|pl\\|mi\\|ml\\|dv\\|rm\\|an\\|or\\|eo\\|aS\\|pL\\|mI\\|mL\\|dV\\|rM\\|aN \\|oR\\|eO\\|ls\\|rs\\|lS\\|rS\\|eq\\|ne\\|lt\\|gt\\|le\\|ge\\|nt\\|aa\\|oo\\|pp\\|mm\\|cm\\|pm\\|pt\\|cl\\|ix\\|qu\\|st\\|sz"
let dem_prefix = Str.regexp "^_Z\\(.+\\)"
let num_prefix = Str.regexp "^\\([0-9]+\\)\\(.+\\)"
let ti_prefix  = Str.regexp "^TI\\(.+\\)"
let tv_prefix  = Str.regexp "^TV\\(.+\\)"
let ts_prefix  = Str.regexp "^TS\\(.+\\)"
let tt_prefix  = Str.regexp "^TT\\(.+\\)"
let tt_prefix  = Str.regexp "^TT\\(.+\\)"
let nested     = Str.regexp "^N\\(.+\\)E"
let nested_std_t  = Str.regexp "^NSt\\(.+\\)E"
let nested_std_a  = Str.regexp "^NSa\\(.+\\)E"
let nested_std_s  = Str.regexp "^NSs\\(.+\\)E"
let strlift    = Str.regexp "^_OC_str\\([0-9]*\\)$"
let templ      = Str.regexp "^I\\(.+\\)E"
let const      = Str.regexp "^K"
let ptr_to     = Str.regexp "^P\\(.+\\)"
let constructor= Str.regexp "^C[1-3]"
let destructor = Str.regexp "^D[0-2]"
let varlift    = Str.regexp "^llvm_cbe_\\(.+\\)$"
let take n x = String.sub x 0 n 
let drop n x = String.sub x n (String.length x - n) 
let appp f (x,y) = f x, y

let op_name x = 
  let op_name = function
    | "nw"  -> "new" (* new   *)
    | "na"  -> "new[]" (* new[] *)
    | "dl"  -> "delete" (* delete         *)
    | "da"  -> "delete[]" (* delete[]       *)
    | "ps"  -> "+" (* + (unary) *)
    | "ng"  -> "-" (* - (unary)      *)
    | "ad"  -> "&" (* & (unary)      *)
    | "de"  -> "*" (* * (unary)      *)
    | "co"  -> "~" (* ~              *)
    | "pl"  -> "+" (* +              *)
    | "mi"  -> "-" (* -              *)
    | "ml"  -> "*" (* *              *)
    | "dv"  -> "/" (* /              *)
    | "rm"  -> "%" (* %              *)
    | "an"  -> "&" (* &              *)
    | "or"  -> "|" (* |              *)
    | "eo"  -> "^" (* ^              *)
    | "aS"  -> "=" (* =              *)
    | "pL"  -> "+=" (* +=             *)
    | "mI"  -> "-=" (* -=             *)
    | "mL"  -> "*=" (* *=             *)
    | "dV"  -> "/=" (* /=             *)
    | "rM"  -> "%=" (* %=             *)
    | "aN"  -> "&=" (* &=             *)
    | "oR"  -> "|=" (* |=             *)
    | "eO"  -> "^=" (* ^=             *)
    | "ls"  -> "<<" (* <<             *)
    | "rs"  -> ">>" (* >>             *)
    | "lS"  -> "<<=" (* <<=            *)
    | "rS"  -> ">>=" (* >>=            *)
    | "eq"  -> "==" (* ==             *)
    | "ne"  -> "!=" (* !=             *)
    | "lt"  -> "<" (* <              *)
    | "gt"  -> ">" (* >              *)
    | "le"  -> "<=" (* <=             *)
    | "ge"  -> ">=" (* >=             *)
    | "nt"  -> "!" (* !              *)
    | "aa"  -> "&&" (* &&             *)
    | "oo"  -> "||" (* ||             *)
    | "pp"  -> "++" (* ++             *)
    | "mm"  -> "--" (* --             *)
    | "cm"  -> "," (* ,              *)
    | "pm"  -> "->*" (* ->*            *)
    | "pt"  -> "->" (* ->             *)
    | "cl"  -> "()" (* ()             *)
    | "ix"  -> "[]" (* []             *)
    | "qu"  -> "?" (* ?              *)
    | "st"  -> "sizeof" (* sizeof (a type) *)
    | "sz"  -> "sizeof" (* sizeof (an expression) *)
    | "at"  -> "alignof" (* alignof (a type) *)
    | "az"  -> "alignof" (* alignof (an expression) *)
    | x -> x 
  (*   | "cv" <type> -> "(cast)" (* (cast)         *)
    | "v" <digit> <source-name> -> "vendor" (* vendor extended operator *)
  *)
  in 
  let on = op_name x in
  if on = x then x else "operator" ^ on

let rec num_p x : name list * string =
  if Str.string_match num_prefix x 0
  then let n = int_of_string (Str.matched_group 1 x) in
       let t = Str.matched_group 2 x in
       let r = drop n t in
       let xs, r = num_p r in
       (Name (take n t) :: xs), r
  else if Str.string_match templ x 0
  then let nn = Str.string_after x (Str.match_end ()) in
       let t,_ = conv (Str.matched_group 1 x) in
       let xs, r = num_p nn in
       (Template t::xs), r
  else if Str.string_match const x 0
  then num_p (Str.string_after x (Str.match_end ())) 
  else if Str.string_match constructor x 0
  then [Cons],Str.string_after x (Str.match_end ()) 
  else if Str.string_match destructor x 0
  then [Dest],Str.string_after x (Str.match_end ()) 
  else if Str.string_match special x 0
  then [Name (op_name x)],Str.string_after x (Str.match_end ()) 
  else ([],x)
  
and conv x : name * string =
  if Str.string_match num_prefix x 0
  then let n = int_of_string (Str.matched_group 1 x) in
        Name (take n (Str.matched_group 2 x)), drop n (Str.matched_group 2 x)
  else if Str.string_match ti_prefix x 0
  then appp (fun x -> TypeFun ("typeinfo", x)) (conv (Str.matched_group 1 x))
  else if Str.string_match tv_prefix x 0
  then appp (fun x -> TypeFun ("v_table", x)) (conv (Str.matched_group 1 x))
  else if Str.string_match ts_prefix x 0
  then appp (fun x -> TypeFun ("typeinfo_name", x)) (conv (Str.matched_group 1 x))
  else if Str.string_match tt_prefix x 0
  then appp (fun x -> TypeFun ("VTT", x)) (conv (Str.matched_group 1 x))
  else if Str.string_match templ x 0
  then let x,y = conv (Str.matched_group 1 x) in 
        appp (fun z -> Nested (Template x, z)) (conv (drop 1 y))
				
  else if Str.string_match nested_std_a x 0 then
		let ps, r = num_p ("9allocator"^(Str.matched_group 1 x)) in
        match List.rev ps with
          | p::ps -> let r = List.fold_left (fun xs x -> Nested (x,xs)) p ps, r in
                       Nested (Name "std",fst r),snd r        
          | _ -> Unknown x, r
  else if Str.string_match nested_std_s x 0
  then let ps, r = num_p ("6string"^(Str.matched_group 1 x)) in
        match List.rev ps with
          | p::ps -> let r = List.fold_left (fun xs x -> Nested (x,xs)) p ps, r in
                       Nested (Name "std",fst r),snd r        
          | _ -> Unknown x, r
  else if Str.string_match nested_std_t x 0
  then let ps, r = num_p (Str.matched_group 1 x) in
        match List.rev ps with
          | p::ps -> let r = List.fold_left (fun xs x -> Nested (x,xs)) p ps, r in
					   Nested (Name "std",fst r),snd r        
          | _ -> Unknown x, r
 
  else if Str.string_match nested x 0
  then let ps, r = num_p (Str.matched_group 1 x) in
        match List.rev ps with
          | p::ps -> List.fold_left (fun xs x -> Nested (x,xs)) p ps, r
          | _ -> Unknown x, r 
  else if Str.string_match ptr_to x 0
  then appp (fun x -> PtrTo x) (conv (Str.matched_group 1 x))
  else if Str.string_match constructor x 0
  then Cons,""
  else if Str.string_match destructor x 0
  then Dest,""
  else if Str.string_match special x 0
  then Name x,""
  else Unknown x, ""    
  

let to_name x = 
  if Str.string_match dem_prefix x 0
  then fst (conv (Str.matched_group 1 x))
  else if Str.string_match strlift x 0
  then Name ("str" ^ Str.matched_group 1 x)
  else if Str.string_match varlift x 0
  then Name (Str.matched_group 1 x)
  else Name x

let get_class x : string option = 
  let rec git tf : name -> string option = function 
    | Cons | Dest | Unknown _ | PtrTo _ | Template _ -> None
		| Name x when tf -> Some x 
		| Name _ -> None
    | TypeFun (x,y) -> git true y (*vtables don't have a function name*)
    | Nested (x,y) -> 
      begin match git tf y with 
        | None ->
					if not tf then begin match x with Name x -> Some x | _ -> None  end
					else begin match y with | Name s -> Some s | _ -> None end
        | x -> x 
      end
  in
  git false (to_name x)

let get_class_and_name x : (string * string) option = 
  let rec git = function 
    | Cons | Dest | Name _ | Unknown _ | PtrTo _ | TypeFun _ | Template _ -> None
    | Nested (Name x,Cons) -> Some (x,x) 
    | Nested (Name x,Dest) -> Some (x,"~"^x)
    | Nested (x,y) -> 
      begin match git y with 
        | None -> begin match x, y with Name x, Name y -> Some (x,y) | _ -> None  end
        | x -> x 
      end
  in
  git (to_name x)
  
let demangle x = 
  let y = to_name x in
(*   Printf.printf "%s -> %s -> %s\n" x (show y) (name_to_string y);   *)
  let res=name_to_string y in
  if res="??" then x else res

let set_timer tsecs =
  ignore (Unix.setitimer Unix.ITIMER_REAL
                         { Unix.it_interval = 0.0; Unix.it_value = tsecs })

exception Timeout

let handle_sigalrm signo = raise Timeout

let timeout f arg tsecs timeout_fn =
  let oldsig = Sys.signal Sys.sigalrm (Sys.Signal_handle (fun _ -> timeout_fn ())) in
  set_timer tsecs;
  let res = f arg in
  set_timer 0.0;
  Sys.set_signal Sys.sigalrm oldsig;
  res
<|MERGE_RESOLUTION|>--- conflicted
+++ resolved
@@ -13,158 +13,6 @@
 (* Phase of the analysis *)
 let phase = ref 0
 
-<<<<<<< HEAD
-(* generate a default configuration *)
-let default_conf () =
-  let def_int = Build.objekt ["trier"      , Build.bool true
-                             ;"interval"   , Build.bool false] in
-  let def_ana = Build.array [Build.array [Build.string "base"
-                                         ;Build.string "escape"
-                                         ;Build.string "file"
-                                         ;Build.string "mutex"]] in
-(*  let def_ana = Build.objekt ["base"       , Build.bool true
-                             ;"OSEK"       , Build.bool false
-                             ;"OSEK2"      , Build.bool false
-                             ;"OSEK3"      , Build.bool false
-                             ;"access"     , Build.bool false
-                             ;"thread"     , Build.bool false
-                             ;"escape"     , Build.bool true
-                             ;"mutex"      , Build.bool true
-                             ;"symb_locks" , Build.bool false
-                             ;"uninit"     , Build.bool false
-                             ;"malloc_null", Build.bool false
-                             ;"region"     , Build.bool false
-                             ;"containment", Build.bool false
-                             ;"shape"      , Build.bool false
-                             ;"var_eq"     , Build.bool false] in  *)
-  let def_path = Build.objekt ["base"       , Build.bool false
-                              ;"OSEK"       , Build.bool true
-                              ;"OSEK2"      , Build.bool true
-                              ;"OSEK3"      , Build.bool false
-                              ;"access"     , Build.bool false
-                              ;"thread"     , Build.bool false
-                              ;"escape"     , Build.bool false
-                              ;"file"       , Build.bool false
-                              ;"mutex"      , Build.bool true
-                              ;"symb_locks" , Build.bool false
-                              ;"uninit"     , Build.bool true
-                              ;"malloc_null", Build.bool true
-                              ;"region"     , Build.bool false
-                              ;"containment", Build.bool false
-                              ;"stack_trace", Build.bool false
-                              ;"stack_trace_set", Build.bool false
-                              ;"shape"      , Build.bool true
-                              ;"var_eq"     , Build.bool false
-                              ;"mtflag"     , Build.bool false
-                              ;"lval_need"  , Build.bool false] in
-  let def_ctx = Build.objekt ["base"       , Build.bool true
-                             ;"OSEK"       , Build.bool true
-                             ;"OSEK2"      , Build.bool false
-                             ;"OSEK3"      , Build.bool false
-                             ;"access"     , Build.bool true
-                             ;"thread"     , Build.bool true
-                             ;"escape"     , Build.bool true
-                             ;"file"       , Build.bool true
-                             ;"mutex"      , Build.bool true
-                             ;"symb_locks" , Build.bool true
-                             ;"uninit"     , Build.bool true
-                             ;"malloc_null", Build.bool true
-                             ;"region"     , Build.bool true
-                             ;"stack_trace", Build.bool true
-                             ;"stack_trace_set", Build.bool false
-                             ;"containment", Build.bool true
-                             ;"shape"      , Build.bool true
-                             ;"var_eq"     , Build.bool true
-                             ;"mtflag"     , Build.bool true
-                             ;"lval_need"  , Build.bool true] in
-  Build.objekt ["int_domain" , def_int
-               ;"analyses"   , def_ana
-               ;"sensitive"  , def_path
-               ;"context"    , def_ctx
-               ;"analysis"   , Build.string "mcp"
-               ;"solver"     , Build.string "effectWCon" ]
-
-let conf_file = Filename.concat (Sys.getcwd ()) "goblint.json"
-
-(* configuration structure -- get it from a file or generate a new one *)
-let conf : jvalue ref Object.t ref = 
-  try
-    match value token (Lexing.from_channel (open_in conf_file)) with
-      | Object o -> o
-      | _ -> raise (Sys_error "Bad json file: must be an object.")
-  with (Sys_error x) -> 
-    let c = default_conf () in
-    let unwrap = function
-      | Object o -> o
-      | _ -> raise (Sys_error "Bad default conf: fix, recompile, etc.") in
-    save_json conf_file c;
-    (unwrap c)
-    
-let modify_ana x b = 
-  let rec dropNth = function
-    | []    -> fun x -> []
-    | x::xs -> function 
-            | 0 -> xs 
-            | n -> x :: dropNth xs (n-1) 
-  in
-  let an = array !(field conf "analyses") in
-  let ph = array !(List.nth !an !phase) in
-  let rem_x = List.filter (fun y -> not (string !y = x)) !ph in
-  if b || List.length rem_x > 0 then
-    (if b then ph := ref (Build.string x) :: rem_x else ph := rem_x)
-  else
-    an := dropNth !an !phase
-
-let modify_prop prop name b = 
-  let d  = Object.find name !(objekt !(field conf prop)) in
-    d := Build.bool b
-
-let modify_context x b = modify_prop "context" x b
-
-let conf_containment () = 
-  modify_ana "containment" true;
-  modify_ana "thread" false;
-  modify_ana "mutex" false;
-  modify_ana "symb_locks" false;
-  modify_ana "uninit" false;
-  modify_ana "malloc_null" false;
-  modify_ana "region" false
-  
-let conf_uninit () = 
-  modify_ana "thread" false;
-  modify_ana "mutex" false;
-  modify_ana "symb_locks" false;
-  modify_ana "uninit" true;
-  modify_ana "malloc_null" false;
-  modify_ana "region" false
-
-let conf_malloc () = 
-  modify_ana "thread" false;
-  modify_ana "mutex" false;
-  modify_ana "symb_locks" false;
-  modify_ana "uninit" false;
-  modify_ana "malloc_null" true;
-  modify_ana "region" false
-
-let conf_base () = 
-  modify_ana "base" true;
-  modify_ana "containment" false;
-  modify_ana "thread" false;
-  modify_ana "mutex" false;
-  modify_ana "symb_locks" false;
-  modify_ana "uninit" false;
-  modify_ana "malloc_null" false;
-  modify_ana "region" false
-  
-let conf_osek () = 
-  modify_ana "mutex" false;
-  modify_ana "OSEK" true;
-  modify_ana "OSEK2" true;
-  modify_ana "OSEK3" true;
-  modify_ana "stack_trace_set" true
-
-=======
->>>>>>> ad1eb4f7
 (** command port for eclipse debuger support *)
 let command_port = ref (-1)
 (** event port for eclipse debuger support *)
