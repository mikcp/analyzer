--- conflicted
+++ resolved
@@ -393,7 +393,6 @@
       eprintf "Warning: jar file %s not found.\n" jar
   )
 
-<<<<<<< HEAD
 let do_gobview () =
   let create_symlink target link =
     if not (Sys.file_exists link) then Unix.symlink target link
@@ -421,9 +420,8 @@
         dist_files ;
       () )
     else eprintf "Warning: Cannot locate Gobview.\n"
-=======
+
 let eprint_color m = eprintf "%s\n" (MessageUtil.colorize ~fd:Unix.stderr m)
->>>>>>> 2bea635e
 
 let check_arguments () =
   (* let fail m = let m = "Option failure: " ^ m in eprint_color ("{red}"^m); failwith m in *) (* unused now, but might be useful for future checks here *)
