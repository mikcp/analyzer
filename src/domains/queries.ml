(** Structures for the querying subsystem. *)

open Deriving.Cil
open Pretty

module GU = Goblintutil
module ID = IntDomain.FlatPureIntegers
module BD = IntDomain.Booleans
module LS = SetDomain.ToppedSet (Lval.CilLval) (struct let topname = "All" end)
module TS = SetDomain.ToppedSet (Basetype.CilType) (struct let topname = "All" end)
module PS = SetDomain.ToppedSet (Exp.LockingPattern) (struct let topname = "All" end)
module LPS = SetDomain.ToppedSet (Printable.Prod (Lval.CilLval) (Lval.CilLval)) (struct let topname = "All" end)

(* who uses this? hopefully it's not in the domain *)
module ES_r = SetDomain.ToppedSet (Exp.Exp) (struct let topname = "All" end)
module ES =
struct
  include ES_r
  include Printable.Std
  let bot = ES_r.top
  let top = ES_r.bot
  let leq x y = ES_r.leq y x
  let join = ES_r.meet
  let meet x y = ES_r.join x y
end

module VI = Lattice.Flat (Basetype.Variables) (struct
  let top_name = "Unknown line"
  let bot_name = "Unreachable line"
end)

type iterprevvar = int -> (MyCFG.node * Obj.t * int) -> MyARG.inline_edge -> unit
let iterprevvar_to_yojson _ = `Null
type itervar = int -> unit
let itervar_to_yojson _ = `Null

type t = ExpEq of exp * exp
       | EqualSet of exp
       | Assert of exp
       | MayPointTo of exp
       | ReachableFrom of exp
       | ReachableUkTypes of exp
       | Regions of exp
       | MayEscape of varinfo
       | Priority of string
       | IsPublic of varinfo
       | SingleThreaded
<<<<<<< HEAD
       | GetAllInfo
=======
       | NotSingleThreaded
>>>>>>> 5aa1bff2
       | IsNotUnique
       | CurrentThreadId
       | IsThreadReturn
       | EvalFunvar of exp
       | EvalInt of exp
       | EvalStr of exp
       | EvalLength of exp (* length of an array or string *)
       | BlobSize of exp (* size of a dynamically allocated `Blob pointed to by exp *)
       | PrintFullState
       | CondVars of exp
       | Access of exp * bool * bool * int
       | IterPrevVars of iterprevvar
       | IterVars of itervar
       | InInterval of exp * IntDomain.Interval32.t
       | MustBeEqual of exp * exp (* are two expression known to must-equal ? *)
       | MayBeEqual of exp * exp (* may two expressions be equal? *)
       | MayBeLess of exp * exp (* may exp1 < exp2 ? *)
       | TheAnswerToLifeUniverseAndEverything
       | HeapVar
       | IsHeapVar of varinfo
[@@deriving to_yojson]

type result = [
  | `Top
  | `Int of ID.t
  | `Str of string
  | `Bool of BD.t
  | `LvalSet of LS.t
  | `ExprSet of ES.t
  | `ExpTriples of PS.t
  | `TypeSet of TS.t
  | `Varinfo of VI.t
  | `Bot
] [@@deriving to_yojson]

type ask = t -> result

module Result: Lattice.S with type t = result =
struct
  include Printable.Std
  type t = result [@@deriving to_yojson]

  let name () = "query result domain"

  let bot () = `Bot
  let is_bot x = x = `Bot
  let bot_name = "Bottom"
  let top () = `Top
  let is_top x = x = `Top
  let top_name = "Unknown"

  let equal x y =
    match (x, y) with
    | (`Top, `Top) -> true
    | (`Bot, `Bot) -> true
    | (`Int x, `Int y) -> ID.equal x y
    | (`Bool x, `Bool y) -> BD.equal x y
    | (`LvalSet x, `LvalSet y) -> LS.equal x y
    | (`ExprSet x, `ExprSet y) -> ES.equal x y
    | (`ExpTriples x, `ExpTriples y) -> PS.equal x y
    | (`TypeSet x, `TypeSet y) -> TS.equal x y
    | (`Varinfo x, `Varinfo y) -> VI.equal x y
    | _ -> false

  let hash (x:t) =
    match x with
    | `Int n -> ID.hash n
    | `Bool n -> BD.hash n
    | `LvalSet n -> LS.hash n
    | `ExprSet n -> ES.hash n
    | `ExpTriples n -> PS.hash n
    | `TypeSet n -> TS.hash n
    | `Varinfo n -> VI.hash n
    | _ -> Hashtbl.hash x

  let compare x y =
    let constr_to_int x = match x with
      | `Bot -> 0
      | `Int _ -> 1
      | `Bool _ -> 2
      | `LvalSet _ -> 3
      | `ExprSet _ -> 4
      | `ExpTriples _ -> 5
      | `Str _ -> 6
      | `IntSet _ -> 8
      | `TypeSet _ -> 9
      | `Varinfo _ -> 10
      | `Top -> 100
    in match x,y with
    | `Int x, `Int y -> ID.compare x y
    | `Bool x, `Bool y -> BD.compare x y
    | `LvalSet x, `LvalSet y -> LS.compare x y
    | `ExprSet x, `ExprSet y -> ES.compare x y
    | `ExpTriples x, `ExpTriples y -> PS.compare x y
    | `TypeSet x, `TypeSet y -> TS.compare x y
    | `Varinfo x, `Varinfo y -> VI.compare x y
    | _ -> Stdlib.compare (constr_to_int x) (constr_to_int y)

  let pretty_f s () state =
    match state with
    | `Int n ->  ID.pretty () n
    | `Str s ->  text s
    | `Bool n ->  BD.pretty () n
    | `LvalSet n ->  LS.pretty () n
    | `ExprSet n ->  ES.pretty () n
    | `ExpTriples n ->  PS.pretty () n
    | `TypeSet n -> TS.pretty () n
    | `Varinfo n -> VI.pretty () n
    | `Bot -> text bot_name
    | `Top -> text top_name

  let short w state =
    match state with
    | `Int n ->  ID.short w n
    | `Str s ->  s
    | `Bool n ->  BD.short w n
    | `LvalSet n ->  LS.short w n
    | `ExprSet n ->  ES.short w n
    | `ExpTriples n ->  PS.short w n
    | `TypeSet n -> TS.short w n
    | `Varinfo n -> VI.short w n
    | `Bot -> bot_name
    | `Top -> top_name

  let isSimple x =
    match x with
    | `Int n ->  ID.isSimple n
    | `Bool n ->  BD.isSimple n
    | `LvalSet n ->  LS.isSimple n
    | `ExprSet n ->  ES.isSimple n
    | `ExpTriples n ->  PS.isSimple n
    | `TypeSet n -> TS.isSimple n
    | `Varinfo n -> VI.isSimple n
    | _ -> true

  let pretty () x = pretty_f short () x
  let pretty_diff () (x,y) = dprintf "%s: %a not leq %a" (name ()) pretty x pretty y

  let leq x y =
    match (x,y) with
    | (_, `Top) -> true
    | (`Top, _) -> false
    | (`Bot, _) -> true
    | (_, `Bot) -> false
    | (`Int x, `Int y) -> ID.leq x y
    | (`Bool x, `Bool y) -> BD.leq x y
    | (`LvalSet x, `LvalSet y) -> LS.leq x y
    | (`ExprSet x, `ExprSet y) -> ES.leq x y
    | (`ExpTriples x, `ExpTriples y) -> PS.leq x y
    | (`TypeSet x, `TypeSet y) -> TS.leq x y
    | (`Varinfo x, `Varinfo y) -> VI.leq x y
    | _ -> false

  let join x y =
    try match (x,y) with
      | (`Top, _)
      | (_, `Top) -> `Top
      | (`Bot, x)
      | (x, `Bot) -> x
      | (`Int x, `Int y) -> `Int (ID.join x y)
      | (`Bool x, `Bool y) -> `Bool (BD.join x y)
      | (`LvalSet x, `LvalSet y) -> `LvalSet (LS.join x y)
      | (`ExprSet x, `ExprSet y) -> `ExprSet (ES.join x y)
      | (`ExpTriples x, `ExpTriples y) -> `ExpTriples (PS.join x y)
      | (`TypeSet x, `TypeSet y) -> `TypeSet (TS.join x y)
      | (`Varinfo x, `Varinfo y) -> `Varinfo (VI.join x y)
      | _ -> `Top
    with IntDomain.Unknown -> `Top

  let meet x y =
    try match (x,y) with
      | (`Bot, _)
      | (_, `Bot) -> `Bot
      | (`Top, x)
      | (x, `Top) -> x
      | (`Int x, `Int y) -> `Int (ID.meet x y)
      | (`Bool x, `Bool y) -> `Bool (BD.meet x y)
      | (`LvalSet x, `LvalSet y) -> `LvalSet (LS.meet x y)
      | (`ExprSet x, `ExprSet y) -> `ExprSet (ES.meet x y)
      | (`ExpTriples x, `ExpTriples y) -> `ExpTriples (PS.meet x y)
      | (`TypeSet x, `TypeSet y) -> `TypeSet (TS.meet x y)
      | (`Varinfo x, `Varinfo y) -> `Varinfo (VI.meet x y)
      | _ -> `Bot
    with IntDomain.Error -> `Bot

  let widen x y =
    try match (x,y) with
      | (`Top, _)
      | (_, `Top) -> `Top
      | (`Bot, x)
      | (x, `Bot) -> x
      | (`Int x, `Int y) -> `Int (ID.widen x y)
      | (`Bool x, `Bool y) -> `Bool (BD.widen x y)
      | (`LvalSet x, `LvalSet y) -> `LvalSet (LS.widen x y)
      | (`ExprSet x, `ExprSet y) -> `ExprSet (ES.widen x y)
      | (`ExpTriples x, `ExpTriples y) -> `ExpTriples (PS.widen x y)
      | (`TypeSet x, `TypeSet y) -> `TypeSet (TS.widen x y)
      | (`Varinfo x, `Varinfo y) -> `Varinfo (VI.widen x y)
      | _ -> `Top
    with IntDomain.Unknown -> `Top

  let narrow x y =
    match (x,y) with
    | (`Int x, `Int y) -> `Int (ID.narrow x y)
    | (`Bool x, `Bool y) -> `Bool (BD.narrow x y)
    | (`LvalSet x, `LvalSet y) -> `LvalSet (LS.narrow x y)
    | (`ExprSet x, `ExprSet y) -> `ExprSet (ES.narrow x y)
    | (`ExpTriples x, `ExpTriples y) -> `ExpTriples (PS.narrow x y)
    | (`TypeSet x, `TypeSet y) -> `TypeSet (TS.narrow x y)
    | (`Varinfo x, `Varinfo y) -> `Varinfo (VI.narrow x y)
    | (x,_) -> x

  let printXml f x = BatPrintf.fprintf f "<value>\n<data>%s\n</data>\n</value>\n" (Goblintutil.escape (short 800 x))
end<|MERGE_RESOLUTION|>--- conflicted
+++ resolved
@@ -45,11 +45,8 @@
        | Priority of string
        | IsPublic of varinfo
        | SingleThreaded
-<<<<<<< HEAD
        | GetAllInfo
-=======
        | NotSingleThreaded
->>>>>>> 5aa1bff2
        | IsNotUnique
        | CurrentThreadId
        | IsThreadReturn
