--- conflicted
+++ resolved
@@ -335,10 +335,6 @@
       next
       |> List.filter_map (fun (e, to_n) ->
           Node.move_opt node to_n
-<<<<<<< HEAD
-          |> Option.map (fun to_node -> (e, to_node))
-=======
-          |> BatOption.map (fun to_node -> (Edge.embed e, to_node))
->>>>>>> eb0b3fd7
+          |> Option.map (fun to_node -> (Edge.embed e, to_node))
         )
 end