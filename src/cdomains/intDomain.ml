--- conflicted
+++ resolved
@@ -791,14 +791,8 @@
 struct
   include Printable.Std
   let name () = "integers"
-<<<<<<< HEAD
   type t = Ints_t.t [@@deriving eq]
-  let to_yojson x = failwith "TODO implement to_yojson"
   type int_t = Ints_t.t
-=======
-  type t = int64 [@encoding `string] [@@deriving eq, to_yojson]
-  type int_t = int64
->>>>>>> 3690e97b
   let top () = raise Unknown
   let bot () = raise Error
   let top_of ik = top ()
@@ -854,7 +848,7 @@
 
 module FlatPureIntegers: IkindUnawareS with type t = int64 and type int_t = int64 = (* Integers, but raises Unknown/Error on join/meet *)
 struct
-  include Integers(IntOps.Int64Ops) 
+  include Integers(IntOps.Int64Ops)
   let top () = raise Unknown
   let bot () = raise Error
   let leq = equal
