--- conflicted
+++ resolved
@@ -18,11 +18,7 @@
 sig
   include Lattice.S
   type offs
-<<<<<<< HEAD
   val eval_offset: Q.ask -> (AD.t -> t) -> t-> offs -> exp option -> lval option -> typ -> t
-=======
-  val eval_offset: Q.ask -> (AD.t -> t) -> t-> offs -> exp option -> lval option -> t
->>>>>>> 4c50defe
   val update_offset: Q.ask -> t -> offs -> t -> exp option -> lval -> typ -> t
   val update_array_lengths: (exp -> t) -> t -> Cil.typ -> t
   val affect_move: ?replace_with_const:bool -> Q.ask -> t -> varinfo -> (exp -> int option) -> t
@@ -45,7 +41,7 @@
   type value
   type size
   type origin
-  include Lattice.S with type t = value * size * origin 
+  include Lattice.S with type t = value * size * origin
 
   val make: value -> size -> t
   val value: t -> value
@@ -67,8 +63,8 @@
     BatPrintf.fprintf f "<value>\n<map>\n<key>\n%s\n</key>\n%a<key>\nsize\n</key>\n%a<key>\norigin\n</key>\n%a</map>\n</value>\n" (Goblintutil.escape (Value.name ())) Value.printXml x Size.printXml y ZeroInit.printXml z
 
   let make v s = v, s, true
-  let value (a, b, c) = a 
-  let size (a, b, c) = b 
+  let value (a, b, c) = a
+  let size (a, b, c) = b
   let invalidate_value ask t (v, s, o) = Value.invalidate_value ask t v, s, o
 
   let invariant c (v, _, _) = Value.invariant c v
@@ -123,7 +119,7 @@
       `Array (CArrays.make (BatOption.map_default (IndexDomain.of_int) (IndexDomain.bot ()) l) (bot_value ai))
     | TNamed ({ttype=t; _}, _) -> bot_value t
     | _ -> `Bot
-  
+
   let rec init_value (t: typ): t = (* top_value is not used here because structs, blob etc will not contain the right members *)
     let init_comp compinfo: Structs.t =
       let nstruct = Structs.top () in
@@ -143,7 +139,7 @@
       `Array (CArrays.make (BatOption.map_default (IndexDomain.of_int) (IndexDomain.bot ()) l) (if get_bool "exp.partition-arrays.enabled" then (init_value ai) else (bot_value ai)))
     | TNamed ({ttype=t; _}, _) -> init_value t
     | _ -> `Top
-  
+
   let rec top_value (t: typ): t =
     let top_comp compinfo: Structs.t =
       let nstruct = Structs.top () in
@@ -162,8 +158,8 @@
       `Array (CArrays.make (BatOption.map_default (IndexDomain.of_int) (IndexDomain.top ()) l) (if get_bool "exp.partition-arrays.enabled" then (top_value ai) else (bot_value ai)))
     | TNamed ({ttype=t; _}, _) -> top_value t
     | _ -> `Top
-  
-  
+
+
     let rec zero_init_value (t:typ): t =
       let zero_init_comp compinfo: Structs.t =
         let nstruct = Structs.top () in
@@ -506,9 +502,9 @@
     | (`List x, `List y) -> `List (Lists.join x y)
     | (`Blob x, `Blob y) -> `Blob (Blobs.join x y)
     | `Blob (x,s,o), y
-    | y, `Blob (x,s,o) -> `Blob (join (x:t) y, s, o) 
+    | y, `Blob (x,s,o) -> `Blob (join (x:t) y, s, o)
     | _ ->
-      warn_type "join" x y;   
+      warn_type "join" x y;
       `Top
 
   let rec smart_join x_eval_int y_eval_int  (x:t) (y:t):t =
@@ -764,8 +760,8 @@
       | _, _ ->  ExpDomain.top()
 
   let zero_init_calloced_memory orig x t =
-    if orig then (* This Blob came from malloc *) 
-            x 
+    if orig then (* This Blob came from malloc *)
+            x
           else (* This Blob came from calloc *)
             if x = `Bot then
               zero_init_value t (* This should be zero initialized *)
@@ -788,7 +784,7 @@
           let ev = do_eval_offset ask f (Blobs.value c) offs exp l' o' v t in
           zero_init_calloced_memory orig ev t
         end
-      | `Blob((va, _, orig) as c), `NoOffset -> 
+      | `Blob((va, _, orig) as c), `NoOffset ->
       begin
         let l', o' = shift_one_over l o in
         let ev = do_eval_offset ask f (Blobs.value c) offs exp l' o' v t in
@@ -848,43 +844,27 @@
 
   let update_offset (ask: Q.ask) (x:t) (offs:offs) (value:t) (exp:exp option) (v:lval) (t:typ): t =
     let rec do_update_offset (ask:Q.ask) (x:t) (offs:offs) (value:t) (exp:exp option) (l:lval option) (o:offset option) (v:lval) (t:typ):t =
-<<<<<<< HEAD
-      let mu = function `Blob (`Blob (y, s',orig), s,orig2) -> `Blob (y, ID.join s s',orig) | x -> x in
-=======
-      let mu = function `Blob (`Blob (y, s'), s) -> `Blob (y, ID.join s s') | x -> x in
->>>>>>> 4c50defe
+      let mu = function `Blob (`Blob (y, s', orig), s, orig2) -> `Blob (y, ID.join s s',orig) | x -> x in
       match x, offs with
       | `Blob (x,s,orig), `Index (_,ofs) ->
         begin
           let l', o' = shift_one_over l o in
-<<<<<<< HEAD
-          let x = zero_init_calloced_memory orig x t in 
+          let x = zero_init_calloced_memory orig x t in
           mu (`Blob (join x (do_update_offset ask x ofs value exp l' o' v t), s, orig))
-=======
-          mu (`Blob (join x (do_update_offset ask x ofs value exp l' o' v t), s))
->>>>>>> 4c50defe
         end
       | `Blob (x,s,orig),_ ->
         begin
           let l', o' = shift_one_over l o in
-<<<<<<< HEAD
           let x = zero_init_calloced_memory orig x t in
           mu (`Blob (join x (do_update_offset ask x offs value exp l' o' v t), s, orig))
-=======
-          mu (`Blob (join x (do_update_offset ask x offs value exp l' o' v t), s))
->>>>>>> 4c50defe
         end
       | _ ->
       let result =
         match offs with
         | `NoOffset -> begin
             match value with
-<<<<<<< HEAD
-            | `Blob (y,s,orig) -> mu (`Blob (join x y, s,orig))
-=======
-            | `Blob (y,s) -> mu (`Blob (join x y, s))
+            | `Blob (y, s, orig) -> mu (`Blob (join x y, s, orig))
             | `Int _ -> cast t value
->>>>>>> 4c50defe
             | _ -> value
           end
         | `Field (fld, offs) when fld.fcomp.cstruct -> begin
@@ -946,40 +926,23 @@
         | `Index (idx, offs) -> begin
             let l', o' = shift_one_over l o in
             match x with
-<<<<<<< HEAD
-            | `Array x' -> 
+            | `Array x' ->
               let t = (match t with
               | TArray(t1 ,_,_) -> t1
-              | _ -> t) in (* This is necessay because t is not a TArray in case of calloc *)
+              | _ -> t) in (* This is necessary because t is not a TArray in case of calloc *)
               let e = determine_offset ask l o exp (Some v) in
               let new_value_at_index = do_update_offset ask (CArrays.get ask x' (e,idx)) offs value exp l' o' v t in
               let new_array_value = CArrays.set ask x' (e, idx) new_value_at_index in
               `Array new_array_value
             | `Bot ->
+              let t = (match t with
+              | TArray(t1 ,_,_) -> t1
+              | _ -> t) in (* This is necessary because t is not a TArray in case of calloc *)
               let x' = CArrays.bot () in
               let e = determine_offset ask l o exp (Some v) in
               let new_value_at_index = do_update_offset ask `Bot offs value exp l' o' v t in
               let new_array_value =  CArrays.set ask x' (e, idx) new_value_at_index in
               `Array new_array_value
-=======
-            | `Array x' ->
-              (match t with
-              | TArray(t1 ,_,_) ->
-                let e = determine_offset ask l o exp (Some v) in
-                let new_value_at_index = do_update_offset ask (CArrays.get ask x' (e,idx)) offs value exp l' o' v t1 in
-                let new_array_value = CArrays.set ask x' (e, idx) new_value_at_index in
-                `Array new_array_value
-              | _ ->  M.warn "Trying to update an array, but the type was not array"; top ())
-            | `Bot ->
-              (match t with
-              | TArray(t1 ,_,_) ->
-                let x' = CArrays.bot () in
-                let e = determine_offset ask l o exp (Some v) in
-                let new_value_at_index = do_update_offset ask `Bot offs value exp l' o' v t1 in
-                let new_array_value =  CArrays.set ask x' (e, idx) new_value_at_index in
-                `Array new_array_value
-              | _ -> M.warn "Trying to update an array, but the type was not array"; top ())
->>>>>>> 4c50defe
             | `Top -> M.warn "Trying to update an index, but the array is unknown"; top ()
             | x when IndexDomain.to_int idx = Some 0L -> do_update_offset ask x offs value exp l' o' v t
             | _ -> M.warn_each ("Trying to update an index, but was not given an array("^short 80 x^")"); top ()
@@ -1078,5 +1041,5 @@
 and CArrays: ArrayDomain.S with type value = Compound.t and type idx = ArrIdxDomain.t =
   ArrayDomain.FlagConfiguredArrayDomain(Compound)(ArrIdxDomain)
 
-and Blobs: Blob with type size = ID.t and type value = Compound.t and type origin = ZeroInit.t = Blob (Compound) (ID) 
+and Blobs: Blob with type size = ID.t and type value = Compound.t and type origin = ZeroInit.t = Blob (Compound) (ID)
 and Lists: ListDomain.S with type elem = AD.t = ListDomain.SimpleList (AD)