<<<<<<< HEAD
// PARAM: --sets solver td3 --set ana.activated "['base','threadid','threadflag','octagon','mallocWrapper','assert']"
=======
// PARAM: --set solver td3 --set ana.activated "['base','threadid','threadflag','octagon','mallocWrapper']" --set exp.privatization none
>>>>>>> 7d0eec92
void main(void) {
  int i = 0;
  int j = i;

  i++;
  j = i;

  int x = (int) j-1;
  int z = x +1;
}<|MERGE_RESOLUTION|>--- conflicted
+++ resolved
@@ -1,8 +1,4 @@
-<<<<<<< HEAD
-// PARAM: --sets solver td3 --set ana.activated "['base','threadid','threadflag','octagon','mallocWrapper','assert']"
-=======
-// PARAM: --set solver td3 --set ana.activated "['base','threadid','threadflag','octagon','mallocWrapper']" --set exp.privatization none
->>>>>>> 7d0eec92
+// PARAM: --set solver td3 --set ana.activated "['base','threadid','threadflag','octagon','mallocWrapper','assert']" --set exp.privatization none
 void main(void) {
   int i = 0;
   int j = i;
