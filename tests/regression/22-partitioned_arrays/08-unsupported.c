<<<<<<< HEAD
// PARAM: --sets solver td3 --enable ana.int.interval --disable exp.fast_global_inits --enable exp.partition-arrays.enabled  --set ana.activated "['base','expRelation','mallocWrapper']"
=======
// PARAM: --sets solver td3 --enable ana.int.interval --enable exp.partition-arrays.enabled  --set ana.activated "['base','expRelation']"
>>>>>>> cbf5944f
// This is just to test that the analysis does not cause problems for features that are not explicetly dealt with
int main(void) {
  callok();
}

struct blub
{
    int blubby;
};

struct ms
{
    struct blub b;
    int x;
    int y;
    int z;
};


void fun(int *ptr) {
    *ptr++;
}

void callok(void) {
  struct ms *ptr  = kzalloc(sizeof(struct ms));

  fun(&ptr->b.blubby);

  ptr->b.blubby = 8;

  ptr->x = 47;
  ptr->y = 11;

  return 0;
}<|MERGE_RESOLUTION|>--- conflicted
+++ resolved
@@ -1,8 +1,5 @@
-<<<<<<< HEAD
 // PARAM: --sets solver td3 --enable ana.int.interval --disable exp.fast_global_inits --enable exp.partition-arrays.enabled  --set ana.activated "['base','expRelation','mallocWrapper']"
-=======
-// PARAM: --sets solver td3 --enable ana.int.interval --enable exp.partition-arrays.enabled  --set ana.activated "['base','expRelation']"
->>>>>>> cbf5944f
+
 // This is just to test that the analysis does not cause problems for features that are not explicetly dealt with
 int main(void) {
   callok();
