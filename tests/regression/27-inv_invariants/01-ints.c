--- conflicted
+++ resolved
@@ -4,14 +4,10 @@
 #define RANGE(x, l, u) x >= l && x <= u
 
 int main() {
-<<<<<<< HEAD
   main2();
 
 
   int x, y, z;
-=======
-  int x, y;
->>>>>>> b2c14b53
   if (x+1 == 2) {
     assert(x == 1);
   } else {
@@ -23,17 +19,20 @@
     assert(x != 2);
   if (5-x == 3 && x+y == x*3)
     assert(x == 2 && y == 4);
-<<<<<<< HEAD
-  if (x == 3 && y/x == 2)
-    // y could for example also be 7
-    assert(y == 6);  // UNKNOWN!
+  if (x == 3 && y/x == 2) {
+    assert(y == 6); // UNKNOWN!
+    assert(RANGE(y, 6, 8));
+  }
+  if (y/3 == -2)
+    assert(RANGE(y, -8, -6));
+  if (y/-3 == -2)
+    assert(RANGE(y, 6, 8));
   if (y/x == 2 && x == 3)
-    assert(x == 3); // TODO y == 6
-  if (2+(3-x)*4/5 == 6 && 2*y >= x+4)
-    // x could also be -3
-    assert(x == -2 && y >= 1); //UNKNOWN!
-  if (x > 1 && x < 5 && x % 2 == 1)
-    assert(x != 2); // [2,4] -> [3,4] TODO x % 2 == 1
+    assert(x == 3); // TODO y == [6,8]; this does not work because CIL transforms this into two if-statements
+  if (2+(3-x)*4/5 == 6 && 2*y >= x+5)
+    assert(RANGE(x, -3, -2) && y >= 1);
+  if (x > 1 && x < 5 && x % 2 == 1) // x = [2,4] && x % 2 = 1 => x = 3
+    assert(x != 2); // [3,4] TODO [3,3]
 
 
   long xl, yl, zl;
@@ -163,20 +162,4 @@
   if (xs > one && xs < five && xs % two == one) {
     assert(xs != two);
   }
-=======
-  if (x == 3 && y/x == 2) {
-    assert(y == 6); // UNKNOWN!
-    assert(RANGE(y, 6, 8));
-  }
-  if (y/3 == -2)
-    assert(RANGE(y, -8, -6));
-  if (y/-3 == -2)
-    assert(RANGE(y, 6, 8));
-  if (y/x == 2 && x == 3)
-    assert(x == 3); // TODO y == [6,8]; this does not work because CIL transforms this into two if-statements
-  if (2+(3-x)*4/5 == 6 && 2*y >= x+5)
-    assert(RANGE(x, -3, -2) && y >= 1);
-  if (x > 1 && x < 5 && x % 2 == 1) // x = [2,4] && x % 2 = 1 => x = 3
-    assert(x != 2); // [3,4] TODO [3,3]
->>>>>>> b2c14b53
 }