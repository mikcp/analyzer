--- conflicted
+++ resolved
@@ -1,8 +1,4 @@
-<<<<<<< HEAD
-// PARAM: --set ana.activated "['escape', 'base','threadid','threadflag']" --set ana.ctx_insens[+] "'base'"
-=======
-// PARAM: --set ana.activated "['escape', 'base','mallocWrapper']" --set ana.ctx_insens[+] "'base'"
->>>>>>> 176df53f
+// PARAM: --set ana.activated "['escape', 'base','threadid','threadflag','mallocWrapper']" --set ana.ctx_insens[+] "'base'"
 void f(int v, int i){
   assert(v   == 2);
   assert(i*i == 9); // UNKNOWN
